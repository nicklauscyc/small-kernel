--- conflicted
+++ resolved
@@ -31,13 +31,7 @@
 	int offset = snprintf(str, sizeof(str) - 1, "tid[%d]: ", tid);
 
 	/* Print rest of output */
-<<<<<<< HEAD
-	va_list args;
-	va_start(args, format);
 	vsnprintf(str + offset, sizeof(str) - offset - 1, format, args);
-=======
-	vsnprintf(str + offset, sizeof(str) - 1, format, args);
->>>>>>> ceb56649
 	sim_puts(str);
 
 	return;
