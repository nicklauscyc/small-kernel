--- conflicted
+++ resolved
@@ -26,6 +26,7 @@
 //int thr_yield( int tid );
 
 #define ALIGN 16
+#define NUM_THREADS 100
 
 #define THR_UNINIT -2
 /* Private global variable for non initial threads' stack size */
@@ -38,35 +39,33 @@
 // FIXME: Might not need this as programs are well behaved (section 5.3)
 int THR_INITIALIZED = 0;
 
-
-<<<<<<< HEAD
-/* TODO make this unbounded */
-#define NUM_THREADS 20
-=======
-/** @brief Struct containing all necesary information about a thread.
- *
- *  @param thr_stack_low Lowest valid memory address in thread stack
- *  @param thr_stack_high Highest valid memory address in thread stack
- *  @param tid Thread ID (matching that of gettid() syscall)
- *  @param exit_cvar A cvar which will receive a broadcast on thr_exit
- *  @param exited Whether the thread has exited
- *  @param statusp Status which the thread exited with. Valid iff exited == 1
- */
-typedef struct {
-	char *thr_stack_low;
-	char *thr_stack_high;
-	int tid;
-    //TODO: cond_t *exit_cvar;
-    int exited;
-    void *status;
-} thr_status_t;
-
 /* TODO make this unbounded.
  * A dictionary would be ideal. */
-#define NUM_THREADS 100
->>>>>>> fbdd9c43
-static thr_status_t *thr_arr[NUM_THREADS];
+// #define NUM_THREADS 100
+thr_status_t *tid2thr_status_tp[NUM_THREADS];
 mutex_t thr_status_mux;
+
+/** @brief Gets a pointer to the struct containing thread status via the tid
+ *
+ *  @param tid Thread id to get status of
+ *  @return Pointer to struct containing all thread status
+ */
+thr_status_t *
+get_thr_status( int tid )
+{
+	assert(tid >= 0);
+	/* Ensure exclusive access to array of all thread status */
+	mutex_lock(&thr_status_mux);
+
+	/* Get pointer to thread status based on tid */
+	thr_status_t *tstatusp = tid2thr_status_tp[tid];
+
+	/* Give up mutex */
+	mutex_unlock(&thr_status_mux);
+
+	return tstatusp;
+}
+
 
 /** @brief Initializes the size all thread stacks will have if the thread
  *         is not the initial thread.
@@ -115,9 +114,7 @@
 		((THR_STACK_SIZE + ALIGN - 1) / ALIGN) * ALIGN;
 
     /* Allocate child stack */
-	MAGIC_BREAK;
 	char *thr_stack = malloc(ROUND_UP_THR_STACK_SIZE);
-	MAGIC_BREAK;
 	affirm_msg(thr_stack, "Failed to allocate child stack.");
 
 	/* Allocate memory for thr_status_t */
@@ -139,9 +136,9 @@
     /* In parent thread, update child information. */
     child_tp->tid = tid;
 
-    thr_arr[tid] = child_tp;
-
-    /* Only release lock after setting thr_arr[tid] so that
+    tid2thr_status_tp[tid] = child_tp;
+
+    /* Only release lock after setting tid2thr_status_tp[tid] so that
      * the child knows where to write its exit status. */
     mutex_unlock(&thr_status_mux);
 
@@ -153,13 +150,13 @@
 {
     /* TODO: Check thread exists */
     mutex_lock(&thr_status_mux);
-    if (tid < 0 || tid > 100 || thr_arr[tid] == NULL)
+    if (tid < 0 || tid > 100 || tid2thr_status_tp[tid] == NULL)
         return -1;
 
     /* FIXME: Swap for cvar: Wait until thread exits */
     while(1) {
         mutex_lock(&thr_status_mux);
-        if (thr_arr[tid]->exited) break;
+        if (tid2thr_status_tp[tid]->exited) break;
         mutex_unlock(&thr_status_mux);
         yield(-1);
     }
@@ -167,17 +164,17 @@
     // TODO
     // mutex_lock(&thr_status_mux);
     // while (1) {
-    //     cond_wait(thr_arr[tid]->exit_cvar, &thr_status_mux);
-    //     if (thr_arr[tid]->exited) break;
+    //     cond_wait(tid2thr_status_tp[tid]->exit_cvar, &thr_status_mux);
+    //     if (tid2thr_status_tp[tid]->exited) break;
     // }
 
     /* Collect exit status */
-    assert(thr_arr[tid]->exited);
-    *statusp = thr_arr[tid]->status;
+    assert(tid2thr_status_tp[tid]->exited);
+    *statusp = tid2thr_status_tp[tid]->status;
 
     /* TODO: Free child stack and thread status and cond var */
-    free(thr_arr[tid]->thr_stack_low);
-    free(thr_arr[tid]);
+    free(tid2thr_status_tp[tid]->thr_stack_low);
+    free(tid2thr_status_tp[tid]);
 
     mutex_unlock(&thr_status_mux);
 
@@ -192,9 +189,9 @@
 
     mutex_lock(&thr_status_mux);
 
-    assert(tid > 0 && tid < 100 && thr_arr[tid] != NULL);
-
-    thr_status_t *thr_status = thr_arr[tid];
+    assert(tid > 0 && tid < 100 && tid2thr_status_tp[tid] != NULL);
+
+    thr_status_t *thr_status = tid2thr_status_tp[tid];
     assert(thr_status->tid == tid);
 
     /* Store exit status for retrieval in thr_join */
