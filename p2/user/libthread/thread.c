--- conflicted
+++ resolved
@@ -22,20 +22,9 @@
 #include <cond.h> /* con_wait(), con_signal() */
 #include <simics.h> /* MAGIC_BREAK */
 
-/* thread library functions */
-//int thr_init( unsigned int size );
-//int thr_create( void *(*func)(void *), void *args );
-//int thr_join( int tid, void **statusp );
-//void thr_exit( void *status );
-//int thr_getid( void );
-//int thr_yield( int tid );
 
 #define ALIGN 16
-<<<<<<< HEAD
 #define NUM_BUCKETS 1024
-=======
-#define NUM_THREADS 2048
->>>>>>> c6eabefd
 
 #define THR_UNINIT -2
 /* Private global variable for non initial threads' stack size */
@@ -166,12 +155,6 @@
 thr_join( int tid, void **statusp )
 {
     mutex_lock(&thr_status_mux);
-<<<<<<< HEAD
-=======
-    if (tid < 0 || tid > NUM_THREADS || tid2thr_statusp[tid] == NULL) {
-        return -1;
-	}
->>>>>>> c6eabefd
 
 	/* con_wait for thread with tid to exit */
     thr_status_t *thr_statusp;
@@ -217,14 +200,9 @@
 
     mutex_lock(&thr_status_mux);
 
-<<<<<<< HEAD
     thr_status_t *tp = get(tid2thr_statusp, tid);
     assert(tp);
-=======
-    assert(tid > 0 && tid < NUM_THREADS && tid2thr_statusp[tid] != NULL);
-
-    thr_status_t *tp = tid2thr_statusp[tid];
->>>>>>> c6eabefd
+
     assert(tp->tid == tid);
 
     /* Store exit status for retrieval in thr_join */
