/** @file thread.c
 *
 *  @brief This file implements the Thread Management API declared in
 *         thread.h
 *
 *  Threads are 1:1 with kernel threads. Communication across threads
 *  is managed through a tid -> thread_status hashmap. This is used
 *  to enable join to receive exit status from exiting thread, as well
 *  as to clean up its resources.
 *
 *  @author Nicklaus Choo (nchoo)
 *  @author Andre Nascimento (anascime)
 *
 *  @bugs No know bugs.
 */

#include <malloc.h> /* malloc() */
#include <thr_internals.h> /* thread_fork() */
#include <thread.h> /* all thread library prototypes */
#include <syscall.h> /* gettid() */
#include <assert.h> /* assert() */
#include <mutex.h> /* mutex_t */
#include <string.h> /* memset() */
#include <cond.h> /* con_wait(), con_signal() */
#include <simics.h> /* MAGIC_BREAK */
#include <ureg.h> /* ureg_t */
#include <autostack_internals.h> /* child_pf_handler(), Swexn() */

/* Align child thread stack to 4 bytes */
#define ALIGN 4

#define THR_UNINIT -2
/* Private global variable for non initial threads' stack size */
static unsigned int THR_STACK_SIZE = 0;

extern volatile void *global_stack_low; /* In autostack.c */
mutex_t malloc_mutex; /* global mutex for malloc family functions */

<<<<<<< HEAD
/* Global variable to indicate that thr library has been initialized */
// FIXME: Might not need this as programs are well behaved (section 5.3)
volatile int THR_INITIALIZED = 0;
=======
/** @brief Indicates whether thr library has been initialized */
int THR_INITIALIZED = 0;
>>>>>>> dafd5e10

/** @brief Map to store information from each existing thread */
hashmap_t tid2thr_status;
hashmap_t *tid2thr_statusp = &tid2thr_status;

/** @brief Mutex for thread status info. */
mutex_t thr_status_mux;


/** @brief Initializes the size all thread stacks will have if the thread
 *         is not the initial thread.
 *
 *  @param size Stack size for thread in bytes, must be greater than  0
 *  @return 0 if successful, negative value on failure
 */
int
thr_init( unsigned int size )
{
	if (size == 0 || THR_INITIALIZED)
        return -1;

<<<<<<< HEAD
	/* Initializing mutexes should never fail as no memory allocation needed */
	/* Initialize mutex for malloc family functions, thread status hashtable. */
	affirm_msg(mutex_init(&malloc_mutex) == 0, "Failed to initialize mutex "
	           "used for threadsafe malloc library");
=======
    /* Round thread stack size up to ALIGN bytes */
	THR_STACK_SIZE = ((size + ALIGN - 1) / ALIGN) * ALIGN;
    THR_INITIALIZED = 1;

	/* Initialize the mutex for malloc family functions. */
	affirm_msg(mutex_init(&malloc_mutex) == 0,
            "Failed to initialize mutex used in malloc library");

    /* Initialize mutex for thread status array, which contains all threads
     * in this library. */
>>>>>>> dafd5e10
	affirm_msg(mutex_init(&thr_status_mux) == 0,
               "Failed to initialize mutex used for thread library");

    /* Initialize hashmap to store thread status information */
<<<<<<< HEAD
    init_map();

    /* Initialize cvar for root thread */
    memset(&root_exit_cvar, 0, sizeof(cond_t));
    if (cond_init(&root_exit_cvar) < 0)
		return -1;
	root_tstatusp->exit_cvar = &root_exit_cvar;

	/* Add root thread status to hashtable */
    insert(root_tstatusp);
=======
    if (new_map(tid2thr_statusp, NUM_BUCKETS) < 0) {
        return -1;
	}
	/* Store root thread info on hashmap. */
	thr_status_t *tp = malloc(sizeof(thr_status_t));
	affirm(tp);
	memset(tp, 0, sizeof(thr_status_t));

	cond_t *exit_cvar = malloc(sizeof(exit_cvar));
	affirm(exit_cvar);
	affirm(cond_init(exit_cvar) == 0);

	tp->tid = gettid();
	tp->exit_cvar = exit_cvar;

	insert(tid2thr_statusp, tp);
>>>>>>> dafd5e10

	return 0;
}

/** @brief Creates a new thread to run func(arg)
 *
 *  To prevent overlaps of the create thread's stack memory and the stack
 *  memory of the initial thread, we malloc() a char array called thr_stack of
 *  THR_STACK_SIZE bytes. %ebp and %esp is set to thr_stack_high, which points to index
 *  THR_STACK_SIZE-1 of thr_stack, %eip is set to func
 *
 *  @param func Function to run in new thread
 *  @param arg Argument to pass into func
 *
 *  @return 0 on success, negative number on failure
 */
int
thr_create( void *(*func)(void *), void *arg )
{
	if (!THR_INITIALIZED) return THR_UNINIT;


	/* Allocate memory for thread stack and thread exception stack, round the
     * stack size up to a multiple of ALIGN bytes. */
    // TODO: Do we really need this?
	unsigned int ROUND_UP_THR_STACK_SIZE =
		((PAGE_SIZE + THR_STACK_SIZE + ALIGN - 1) / ALIGN) * ALIGN;

    /* Allocate child stack */
	char *thr_stack = malloc(ROUND_UP_THR_STACK_SIZE);
	affirm_msg(thr_stack, "Failed to allocate child stack.");

	/* Allocate memory for thr_status_t */
	thr_status_t *child_tp = malloc(sizeof(thr_status_t));
	affirm(child_tp);
    memset(child_tp, 0, sizeof(thr_status_t));

	cond_t *exit_cvar = malloc(sizeof(exit_cvar));
	affirm(exit_cvar);
	affirm(cond_init(exit_cvar) == 0);

    /* Set child_tp values */
	child_tp->exit_cvar = exit_cvar;
	child_tp->thr_stack_low = thr_stack;

	// TODO why do we - ALIGN here thr_stack high is 1 + highest addressable
	// byte in the stack
	// highest writable
	// thr_stack_high is 1 + (highest accessible byte address in child stack)
	child_tp->thr_stack_high = thr_stack + THR_STACK_SIZE;

	assert(((uint32_t)child_tp->thr_stack_high) % ALIGN == 0);

    /* Get mutex to avoid conflicts between parent and child */
    mutex_lock(&thr_status_mux);

	int tid = thread_fork(child_tp->thr_stack_high, func, arg);

    /* In parent thread, update child information. */
    child_tp->tid = tid;

    insert(child_tp);

    /* Unlock after storing child_tp, so child may store its exit status */
    mutex_unlock(&thr_status_mux);

	return tid;
}

/** @brief Joins a diffent thread, collecting its exit status
 *         and cleaning up its resources. Blocks until thread exits.
 *
 *  @param tid ID of thread to join
 *  @param statusp Memory location where to store exit status.
 *
 *  @return 0 on success, negative number on failure
 */
int
thr_join( int tid, void **statusp )
{
    mutex_lock(&thr_status_mux);

	/* con_wait for thread with tid to exit */
    thr_status_t *thr_statusp;
	while (1) {
		/* If some other thread already cleaned up (or if that thread was
         * never created), do nothing more, return */
		if ((thr_statusp = get(tid)) == NULL) {
			mutex_unlock(&thr_status_mux);
			return -1;
		}
		/* If exited and not cleaned up, break and clean up */
		if (thr_statusp->exited)
			break;

        cond_wait(thr_statusp->exit_cvar, &thr_status_mux);
    }

    /* Collect exit status if statusp non-NULL */
    assert(thr_statusp->exited);
    if (statusp)
        *statusp = thr_statusp->status;

    /* Remove from hashmap, signaling we've cleaned up this thread */
    remove(tid);

    /* Free child stack and thread status and cond var */
    if (thr_statusp->thr_stack_low)
        free(thr_statusp->thr_stack_low);
    cond_destroy(thr_statusp->exit_cvar);
    free(thr_statusp->exit_cvar);
    free(thr_statusp);

    mutex_unlock(&thr_status_mux);

    return 0;
}

/** @brief Exit calling thread.
 *
 *  @param status Status with which to exit
 *
 *  @return Void
 */
void
thr_exit( void *status )
{
	int tid = gettid();

    mutex_lock(&thr_status_mux);

    thr_status_t *tp = get(tid);
    assert(tp);

    assert(tp->tid == tid);

    /* Store exit status for retrieval in thr_join */
    tp->exited = 1;
    tp->status = status;

	/* Tell all waiting joining threads of exit */
    cond_broadcast(tp->exit_cvar);

    mutex_unlock(&thr_status_mux);


    /* Exit thread */
    vanish();
}

/** @brief Yield to another thread.
 *
 *  @param tid Id of thread to yield to
 *
 *  @return Void
 */
int
thr_yield( int tid )
{
	return yield(tid);
}

// TODO anything less expensive than a full blown syscall?
// somehow cache this value?
/** @brief Get id of calling thread
 *
 *  @return Id of calling thread
 */
int
thr_getid( void )
{
	return gettid();
}



<|MERGE_RESOLUTION|>--- conflicted
+++ resolved
@@ -29,21 +29,17 @@
 /* Align child thread stack to 4 bytes */
 #define ALIGN 4
 
-#define THR_UNINIT -2
+#define USER_ERR -1
+#define THR_LIB_ERR -2
+#define THR_UNINIT -3
 /* Private global variable for non initial threads' stack size */
 static unsigned int THR_STACK_SIZE = 0;
 
 extern volatile void *global_stack_low; /* In autostack.c */
 mutex_t malloc_mutex; /* global mutex for malloc family functions */
 
-<<<<<<< HEAD
-/* Global variable to indicate that thr library has been initialized */
-// FIXME: Might not need this as programs are well behaved (section 5.3)
+/** @brief Indicates whether thr library has been initialized */
 volatile int THR_INITIALIZED = 0;
-=======
-/** @brief Indicates whether thr library has been initialized */
-int THR_INITIALIZED = 0;
->>>>>>> dafd5e10
 
 /** @brief Map to store information from each existing thread */
 hashmap_t tid2thr_status;
@@ -56,6 +52,12 @@
 /** @brief Initializes the size all thread stacks will have if the thread
  *         is not the initial thread.
  *
+ *  If the multithread environment cannot be used because of
+ *  a failure to thr_init() for any reason, we give the user program the choice to
+ *  use only the single legacy root thread and thus don't crash on
+ *  error (If the user program requires that they need a multithreaded
+ *  environment, they can then choose to crash on receipt of -1)
+
  *  @param size Stack size for thread in bytes, must be greater than  0
  *  @return 0 if successful, negative value on failure
  */
@@ -63,58 +65,29 @@
 thr_init( unsigned int size )
 {
 	if (size == 0 || THR_INITIALIZED)
-        return -1;
-
-<<<<<<< HEAD
-	/* Initializing mutexes should never fail as no memory allocation needed */
+        return USER_ERR;
+
+	/* Initializing mutexes should almost never fail since no memory allocation.
+	 */
 	/* Initialize mutex for malloc family functions, thread status hashtable. */
-	affirm_msg(mutex_init(&malloc_mutex) == 0, "Failed to initialize mutex "
-	           "used for threadsafe malloc library");
-=======
-    /* Round thread stack size up to ALIGN bytes */
-	THR_STACK_SIZE = ((size + ALIGN - 1) / ALIGN) * ALIGN;
-    THR_INITIALIZED = 1;
-
-	/* Initialize the mutex for malloc family functions. */
-	affirm_msg(mutex_init(&malloc_mutex) == 0,
-            "Failed to initialize mutex used in malloc library");
-
-    /* Initialize mutex for thread status array, which contains all threads
-     * in this library. */
->>>>>>> dafd5e10
-	affirm_msg(mutex_init(&thr_status_mux) == 0,
-               "Failed to initialize mutex used for thread library");
-
+	if (mutex_init(&malloc_mutex) < 0)
+		return THR_LIB_ERR;
+
+	if (mutex_init(&thr_status_mux) < 0) {
+		mutex_destroy(&malloc_mutex);
+		return THR_LIB_ERR;
+	}
     /* Initialize hashmap to store thread status information */
-<<<<<<< HEAD
     init_map();
 
-    /* Initialize cvar for root thread */
+    /* Initialize cvar for root thread, add to hashtable */
     memset(&root_exit_cvar, 0, sizeof(cond_t));
     if (cond_init(&root_exit_cvar) < 0)
-		return -1;
+		return THR_LIB_ERR;
 	root_tstatusp->exit_cvar = &root_exit_cvar;
-
-	/* Add root thread status to hashtable */
     insert(root_tstatusp);
-=======
-    if (new_map(tid2thr_statusp, NUM_BUCKETS) < 0) {
-        return -1;
-	}
-	/* Store root thread info on hashmap. */
-	thr_status_t *tp = malloc(sizeof(thr_status_t));
-	affirm(tp);
-	memset(tp, 0, sizeof(thr_status_t));
-
-	cond_t *exit_cvar = malloc(sizeof(exit_cvar));
-	affirm(exit_cvar);
-	affirm(cond_init(exit_cvar) == 0);
-
-	tp->tid = gettid();
-	tp->exit_cvar = exit_cvar;
-
-	insert(tid2thr_statusp, tp);
->>>>>>> dafd5e10
+
+	THR_INITIALIZED = 1;
 
 	return 0;
 }
