###########################################################################
#
#    #####          #######         #######         ######            ###
#   #     #            #            #     #         #     #           ###
#   #                  #            #     #         #     #           ###
#    #####             #            #     #         ######             #
#         #            #            #     #         #
#   #     #            #            #     #         #                 ###
#    #####             #            #######         #                 ###
#
#
# Please read the directions in README and in this config.mk carefully.
# Do -N-O-T- just dump things randomly in here until your project builds.
# If you do that, you run an excellent chance of turning in something
# which can't be graded.  If you think the build infrastructure is
# somehow restricting you from doing something you need to do, contact
# the course staff--don't just hit it with a hammer and move on.
#
# [Once you've read this message, please edit it out of your config.mk!!]
###########################################################################



###########################################################################
# This is the include file for the make file.
###########################################################################
# You should have to edit only this file to get things to build.
#

###########################################################################
# Tab stops
###########################################################################
# If you use tabstops set to something other than the international
# standard of eight characters, this is your opportunity to inform
# our print scripts.
TABSTOP = 4

##################################################
# Compiler
##################################################
# Selections (see handout for details):
#
# gcc - default (what we will grade with)
# clang - Clang/LLVM
# clangalyzer - Clang/LLVM plus static analyzer
#
# "gcc" may have a better Simics debugging experience
#
# "clang" may provide helpful warnings, assembly
# code may be more readable
#
# "clangalyzer" will likely complain more than "clang"
#
# Use "make veryclean" if you adjust CC.
CC = gcc

###########################################################################
# DEBUG
###########################################################################
# You can set CONFIG_DEBUG to "user" if you want
# the DEBUG flag to be #define'd for user code
# (all of P2 is user code).  This will cause the
# checks in contracts.h to be made, at the expense
# of some performance.
#
# Use "make veryclean" if you adjust CONFIG_DEBUG.
#
CONFIG_DEBUG = user

###########################################################################
# NDEBUG
###########################################################################
# You can set CONFIG_NDEBUG to "user" if you want
# the NDEBUG flag to be #define'd for user code
# (all of P2 is user code). This will cause the
# checks using assert() to be *removed*.
#
# Use "make veryclean" if you adjust CONFIG_NDEBUG.
#
CONFIG_NDEBUG =

###########################################################################
# The method for acquiring project updates.
###########################################################################
# This should be "afs" for any Andrew machine, "web" for non-andrew machines
# and "offline" for machines with no network access.
#
# "offline" is strongly not recommended as you may miss important project
# updates.
#
UPDATE_METHOD = afs

###########################################################################
# WARNING: Do not put extraneous test programs into the REQPROGS variables.
#          Doing so will put your grader in a bad mood which is likely to
#          make him or her less forgiving for other issues.
###########################################################################

###########################################################################
# Mandatory programs whose source is provided by course staff
###########################################################################
# A list of the programs in 410user/progs which are provided in source
# form and NECESSARY FOR THE KERNEL TO RUN
#
# The idle process is a really good thing to keep here.
#
410REQPROGS = idle

###########################################################################
# Mandatory programs provided in binary form by course staff
###########################################################################
# A list of the programs in 410user/progs which are provided in binary
# form and NECESSARY FOR THE KERNEL TO RUN
#
# You may move these to 410REQPROGS to test your syscall stubs once
# they exist, but we will grade you against the binary versions.
# This should be fine.
#
410REQBINPROGS = shell init

###########################################################################
# WARNING: When we test your code, the two TESTS variables below will be
# ignored.  Your kernel MUST RUN WITHOUT THEM.
###########################################################################

###########################################################################
# Test programs provided by course staff you wish to run
###########################################################################
# A list of the test programs you want compiled in from the 410user/progs
# directory
#
410TESTS = cat stack_test1 getpid_test1 startle actual_wait \


###########################################################################
# Test programs you have written which you wish to run
###########################################################################
# A list of the test programs you want compiled in from the user/progs
# directory
#
STUDENTTESTS = test_set_status test_threads

###########################################################################
# Object files for your thread library
###########################################################################
<<<<<<< HEAD
THREAD_OBJS = malloc.o panic.o mutex.o add_one_atomic.o thread.o run_thread.o \
              thread_fork.o uba.o cond.o
=======
THREAD_OBJS = malloc.o panic.o mutex.o add_one_atomic.o thread.o \
              thread_fork.o uba.o
>>>>>>> fbd67769

# Thread Group Library Support.
#
# Since libthrgrp.a depends on your thread library, the "buildable blank
# P2" we give you can't build libthrgrp.a.  Once you set up your thread
# library and fix THREAD_OBJS above, uncomment this line to enable building
# libthrgrp.a:
#410USER_LIBS_EARLY += libthrgrp.a

###########################################################################
# Object files for your syscall wrappers
###########################################################################
SYSCALL_OBJS = fork.o exec.o set_status.o vanish.o wait.o task_vanish.o \
               gettid.o yield.o deschedule.o make_runnable.o get_ticks.o \
			   sleep.o swexn.o new_pages.o remove_pages.o \
			   getchar.o readline.o print.o set_term_color.o set_cursor_pos.o \
			   get_cursor_pos.o \
			   readfile.o halt.o

###########################################################################
# Object files for your automatic stack handling
###########################################################################
AUTOSTACK_OBJS = autostack.o

###########################################################################
# Data files provided by course staff to be included in the RAM disk
###########################################################################
# A list of the data files you want copied in from the 410user/files
# directory (see 410user/progs/cat.c)
#
410FILES =

###########################################################################
# Data files you provide to be included in the RAM disk
###########################################################################
# A list of the data files you want copied in from the user/files
# directory (see 410user/progs/cat.c)
#
STUDENTFILES =
<|MERGE_RESOLUTION|>--- conflicted
+++ resolved
@@ -143,13 +143,8 @@
 ###########################################################################
 # Object files for your thread library
 ###########################################################################
-<<<<<<< HEAD
-THREAD_OBJS = malloc.o panic.o mutex.o add_one_atomic.o thread.o run_thread.o \
+THREAD_OBJS = malloc.o panic.o mutex.o add_one_atomic.o thread.o \
               thread_fork.o uba.o cond.o
-=======
-THREAD_OBJS = malloc.o panic.o mutex.o add_one_atomic.o thread.o \
-              thread_fork.o uba.o
->>>>>>> fbd67769
 
 # Thread Group Library Support.
 #
