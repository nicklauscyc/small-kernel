--- conflicted
+++ resolved
@@ -213,25 +213,17 @@
 }
 
 int main() {
-<<<<<<< HEAD
-    if (new_pages_test() < 0 ||
-		sleep_test() < 0 ||
-		mutex_test() < 0 ||
-		yield_test() < 0 ||
-        multiple_fork_test() < 0
-		)
-=======
 	//pagefault_test();
 
 	// physalloc_test() works only during startup, will fail here, TODO: fix it
-	if (readfile_test() < 0 ||
+	if (new_pages_test() < 0 ||
+		readfile_test() < 0 ||
 		cursor_test() < 0 ||
 		print_test() < 0 ||
 		sleep_test() < 0 ||
  		mutex_test() < 0 ||
 		yield_test() < 0 ||
 		multiple_fork_test() < 0)
->>>>>>> ea9d96b1
 		return -1;
 
 	lprintf("ALL TESTS PASSED!");
