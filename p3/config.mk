--- conflicted
+++ resolved
@@ -151,12 +151,8 @@
 ###########################################################################
 # Object files for your syscall wrappers
 ###########################################################################
-<<<<<<< HEAD
-SYSCALL_OBJS = syscall.o gettid.o fork.o test.o yield.o exec.o
-=======
 SYSCALL_OBJS = syscall.o gettid.o fork.o test.o yield.o deschedule.o \
-			   make_runnable.o
->>>>>>> 4385fbcf
+			   make_runnable.o exec.o
 
 ###########################################################################
 # Object files for your automatic stack handling
