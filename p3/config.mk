--- conflicted
+++ resolved
@@ -163,13 +163,9 @@
 # Kernel object files you provide in from kern/
 #
 KERNEL_OBJS = console.o kernel.o loader.o malloc_wrappers.o \
-<<<<<<< HEAD
-			  memory_manager.o task_manager.o iret_travel.o
-=======
+			  memory_manager.o task_manager.o iret_travel.o \
 			  keybd_driver.o timer_driver.o install_handler.o \
-			  asm_interrupt_handler.o mem_manager.o
-
->>>>>>> f2db4e3f
+			  asm_interrupt_handler.o
 
 ###########################################################################
 # WARNING: Do not put **test** programs into the REQPROGS variables.  Your
