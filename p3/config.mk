--- conflicted
+++ resolved
@@ -136,11 +136,7 @@
 			   exec.o make_runnable.o get_ticks.o sleep.o print.o \
 			   set_cursor_pos.o get_cursor_pos.o set_term_color.o \
 			   new_pages.o remove_pages.o readfile.o halt.o vanish.o \
-<<<<<<< HEAD
-			   readline.o task_vanish.o set_status.o wait.o
-=======
-			   readline.o task_vanish.o set_status.o swexn.o
->>>>>>> 9a9005d7
+			   readline.o task_vanish.o set_status.o swexn.o wait.o
 
 ###########################################################################
 # Object files for your automatic stack handling
