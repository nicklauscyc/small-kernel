###########################################################################
#
#    #####          #######         #######         ######            ###
#   #     #            #            #     #         #     #           ###
#   #                  #            #     #         #     #           ###
#    #####             #            #     #         ######             #
#         #            #            #     #         #
#   #     #            #            #     #         #                 ###
#    #####             #            #######         #                 ###
#
#
# Please read the directions in README and in this config.mk carefully.
# Do -N-O-T- just dump things randomly in here until your kernel builds.
# If you do that, you run an excellent chance of turning in something
# which can't be graded.  If you think the build infrastructure is
# somehow restricting you from doing something you need to do, contact
# the course staff--don't just hit it with a hammer and move on.
#
# [Once you've read this message, please edit it out of your config.mk]
# [Once you've read this message, please edit it out of your config.mk]
# [Once you've read this message, please edit it out of your config.mk]
###########################################################################

###########################################################################
# This is the include file for the make file.
# You should have to edit only this file to get things to build.
###########################################################################

###########################################################################
# Tab stops
###########################################################################
# If you use tabstops set to something other than the international
# standard of eight characters, this is your opportunity to inform
# our print scripts.
TABSTOP = 4

###########################################################################
# Compiler
###########################################################################
# Selections (see handout for details):
#
# gcc - default (what we will grade with)
# clang - Clang/LLVM
# clangalyzer - Clang/LLVM plus static analyzer
#
# "gcc" may have a better Simics debugging experience
#
# "clang" may provide helpful warnings, assembly
# code may be more readable
#
# "clangalyzer" will likely complain more than "clang"
#
# Use "make veryclean" if you adjust CC.
CC = gcc

###########################################################################
# DEBUG
###########################################################################
# You can set CONFIG_DEBUG to any mixture of the words
# "kernel" and "user" to #define the DEBUG flag when
# compiling the respective type(s) of code.  The ordering
# of the words doesn't matter, and repeating a word has
# no additional effect.
#
# Use "make veryclean" if you adjust CONFIG_DEBUG.
#
CONFIG_DEBUG = user kernel

###########################################################################
# NDEBUG
###########################################################################
# You can set CONFIG_NDEBUG to any mixture of the words
# "kernel" and "user" to #define the NDEBUG flag when
# compiling the respective type(s) of code.  The ordering
# of the words doesn't matter, and repeating a word has
# no additional effect.  Defining NDEBUG will cause the
# checks using assert() to be *removed*.
#
# Use "make veryclean" if you adjust CONFIG_NDEBUG.
#
CONFIG_NDEBUG =

###########################################################################
# The method for acquiring project updates.
###########################################################################
# This should be "afs" for any Andrew machine, "web" for non-andrew machines
# and "offline" for machines with no network access.
#
# "offline" is strongly not recommended as you may miss important project
# updates.
#
UPDATE_METHOD = afs

###########################################################################
# WARNING: When we test your code, the two TESTS variables below will be
# blanked.  Your kernel MUST BOOT AND RUN if 410TESTS and STUDENTTESTS
# are blank.  It would be wise for you to test that this works.
###########################################################################

###########################################################################
# Test programs provided by course staff you wish to run
###########################################################################
# A list of the test programs you want compiled in from the 410user/progs
# directory.
#
410TESTS = getpid_test1 loader_test1 loader_test2 exec_basic exec_nonexist\
           fork_test1 new_pages remove_pages_test1 print_basic readline_basic\
		   actual_wait wait_getpid fork_wait fork_wait_bomb fork_exit_bomb\
		   sleep_test1 stack_test1 swexn_basic_test swexn_cookie_monster\
		   swexn_dispatch swexn_regs yield_desc_mkrun make_crash\
		   mem_permissions cho cho2 cho_variant\
		   knife exec_basic_helper\

###########################################################################
# Test programs you have written which you wish to run
###########################################################################
# A list of the test programs you want compiled in from the user/progs
# directory.
#
STUDENTTESTS = test_suite exec_args_test exec_args_test_helper new_pages_test

###########################################################################
# Data files provided by course staff to build into the RAM disk
###########################################################################
# A list of the data files you want built in from the 410user/files
# directory.
#
410FILES =

###########################################################################
# Data files you have created which you wish to build into the RAM disk
###########################################################################
# A list of the data files you want built in from the user/files
# directory.
#
STUDENTFILES = readfile_test_data

###########################################################################
# Object files for your thread library
###########################################################################
THREAD_OBJS = malloc.o panic.o

# Thread Group Library Support.
#
# Since libthrgrp.a depends on your thread library, the "buildable blank
# P3" we give you can't build libthrgrp.a.  Once you install your thread
# library and fix THREAD_OBJS above, uncomment this line to enable building
# libthrgrp.a:
#410USER_LIBS_EARLY += libthrgrp.a

###########################################################################
# Object files for your syscall wrappers
###########################################################################
SYSCALL_OBJS = syscall.o gettid.o fork.o test.o yield.o deschedule.o \
			   exec.o make_runnable.o get_ticks.o sleep.o print.o \
			   set_cursor_pos.o get_cursor_pos.o set_term_color.o \
<<<<<<< HEAD
			   new_pages.o remove_pages.o
=======
			   readfile.o halt.o
>>>>>>> ea9d96b1

###########################################################################
# Object files for your automatic stack handling
###########################################################################
AUTOSTACK_OBJS = autostack.o

###########################################################################
# Parts of your kernel
###########################################################################
#
# Kernel object files you want included from 410kern/
#
410KERNEL_OBJS = load_helper.o
#
# Kernel object files you provide in from kern/
#

KERNEL_OBJS = console.o kernel.o loader.o malloc_wrappers.o \
			  memory_manager.o task_manager.o iret_travel.o \
			  keybd_driver.o timer_driver.o install_handler.o \
			  asm_interrupt_handler.o context_switch.o \
			  scheduler.o logger.o tests.o \
			  \
			  lib_thread_management/asm_thread_management_handlers.o \
			  lib_thread_management/gettid.o \
			  lib_thread_management/get_ticks.o \
			  lib_thread_management/yield.o \
			  lib_thread_management/make_runnable.o \
			  lib_thread_management/deschedule.o \
			  lib_thread_management/sleep.o \
			  lib_thread_management/hashmap.o \
			  lib_thread_management/add_one_atomic.o \
			  lib_thread_management/mutex.o \
			  \
			  lib_life_cycle/asm_life_cycle_handlers.o \
			  lib_life_cycle/fork.o \
			  lib_life_cycle/exec.o \
			  lib_life_cycle/save_child_regs.o \
			  \
			  lib_memory_management/asm_memory_management_handlers.o \
<<<<<<< HEAD
			  lib_memory_management/pagefault_handler.o \
			  lib_memory_management/new_pages.o \
			  lib_memory_management/remove_pages.o
=======
			  lib_memory_management/physalloc.o \
			  lib_memory_management/pagefault_handler.o \
			  \
			  lib_console/asm_console_handlers.o \
			  lib_console/print.o \
			  lib_console/get_cursor_pos.o \
			  lib_console/set_cursor_pos.o \
			  lib_console/set_term_color.o \
			  \
			  lib_misc/asm_misc_handlers.o \
			  lib_misc/readfile.o \
			  lib_misc/halt.o \
			  lib_misc/call_halt.o \
			  \
			  fault_handlers/asm_fault_handlers.o \
			  fault_handlers/divide_handler.o \
			  fault_handlers/debug_handler.o \
			  fault_handlers/breakpoint_handler.o \
			  fault_handlers/overflow_handler.o \
			  fault_handlers/bound_handler.o \
			  fault_handlers/invalid_opcode_handler.o \
			  fault_handlers/float_handler.o \
			  fault_handlers/segment_not_present_handler.o \
			  fault_handlers/stack_fault_handler.o \
			  fault_handlers/general_protection_handler.o \
			  fault_handlers/alignment_check_handler.o \
			  fault_handlers/non_maskable_handler.o \
			  fault_handlers/machine_check_handler.o
>>>>>>> ea9d96b1


###########################################################################
# WARNING: Do not put **test** programs into the REQPROGS variables.  Your
#          kernel will probably not build in the test harness and you will
#          lose points.
###########################################################################

###########################################################################
# Mandatory programs whose source is provided by course staff
###########################################################################
# A list of the programs in 410user/progs which are provided in source
# form and NECESSARY FOR THE KERNEL TO RUN.
#
# The shell is a really good thing to keep here.  Don't delete idle
# or init unless you are writing your own, and don't do that unless
# you have a really good reason to do so.
#
410REQPROGS = idle init shell

###########################################################################
# Mandatory programs whose source is provided by you
###########################################################################
# A list of the programs in user/progs which are provided in source
# form and NECESSARY FOR THE KERNEL TO RUN.
#
# Leave this blank unless you are writing custom init/idle/shell programs
# (not generally recommended).  If you use STUDENTREQPROGS so you can
# temporarily run a special debugging version of init/idle/shell, you
# need to be very sure you blank STUDENTREQPROGS before turning your
# kernel in, or else your tweaked version will run and the test harness
# won't.
#
STUDENTREQPROGS =<|MERGE_RESOLUTION|>--- conflicted
+++ resolved
@@ -154,11 +154,7 @@
 SYSCALL_OBJS = syscall.o gettid.o fork.o test.o yield.o deschedule.o \
 			   exec.o make_runnable.o get_ticks.o sleep.o print.o \
 			   set_cursor_pos.o get_cursor_pos.o set_term_color.o \
-<<<<<<< HEAD
-			   new_pages.o remove_pages.o
-=======
-			   readfile.o halt.o
->>>>>>> ea9d96b1
+			   new_pages.o remove_pages.o readfile.o halt.o
 
 ###########################################################################
 # Object files for your automatic stack handling
@@ -199,11 +195,8 @@
 			  lib_life_cycle/save_child_regs.o \
 			  \
 			  lib_memory_management/asm_memory_management_handlers.o \
-<<<<<<< HEAD
-			  lib_memory_management/pagefault_handler.o \
 			  lib_memory_management/new_pages.o \
-			  lib_memory_management/remove_pages.o
-=======
+			  lib_memory_management/remove_pages.o \
 			  lib_memory_management/physalloc.o \
 			  lib_memory_management/pagefault_handler.o \
 			  \
@@ -232,7 +225,6 @@
 			  fault_handlers/alignment_check_handler.o \
 			  fault_handlers/non_maskable_handler.o \
 			  fault_handlers/machine_check_handler.o
->>>>>>> ea9d96b1
 
 
 ###########################################################################
