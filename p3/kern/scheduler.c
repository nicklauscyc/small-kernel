--- conflicted
+++ resolved
@@ -193,13 +193,10 @@
 	if (!tcbp)
 		return -1;
 
-<<<<<<< HEAD
-	assert(tcbp->status == UNINITIALIZED);
-
 	//TODO scheduler breaks interface
+	//TODO the problem is task_set_active() calls this function and exec()
+	//     calls task_set_active() and so this is going to fail
 	/* Add tcb to runnable queue, as any thread starts as runnable */
-=======
->>>>>>> 4385fbcf
 	disable_interrupts();
 	if (tcbp->status == RUNNABLE || tcbp->status == RUNNING) {
 		log_warn("Trying to make runnable thread %d runnable again", tid);
