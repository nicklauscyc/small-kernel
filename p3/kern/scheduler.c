/** @file scheduler.c
 *	@brief A round-robin scheduler.
 *
 *	Note: As mutexes are implemented by manipulating the schedulers
 *	so that threads waiting on a lock are not executed, the scheduler
 *	itself uses disable/enable interrupts to protect critical sections.
 *	All critical sections protected this way must be short. */

#include <scheduler.h>
#include <task_manager.h>	/* tcb_t */
#include <task_manager_internal.h> /* To use Q MACROS on tcb */
#include <variable_queue.h> /* Q_NEW_LINK() */
#include <context_switch.h> /* context_switch() */
#include <assert.h>			/* affirm() */
#include <malloc.h>			/* smalloc(), sfree() */
#include <stdint.h>			/* uint32_t */
#include <cr.h>				/* get_esp0() */
#include <logger.h>			/* log_warn() */
#include <asm.h>			/* enable/disable_interrupts() */

#include <simics.h>

/* Timer interrupts every ms, we want to swap every 2 ms. */
#define WAIT_TICKS 2

/* Whether scheduler has been initialized */
static int scheduler_init = 0;

/* Thread queues.*/
static queue_t runnable_q;
static tcb_t *running_thread = NULL; // Currently running thread

static void swap_running_thread( tcb_t *to_run );

static void switch_threads(tcb_t *running, tcb_t *to_run);

/** @brief Whether the scheduler is initialized
 *
 *	@return 1 if initialized, 0 if not */
int
is_scheduler_init( void )
{
	return scheduler_init;
}

void
print_status(status_t status)
{
	switch (status) {
		case RUNNING:
			log_info("Status is RUNNING");
			break;
		case RUNNABLE:
			log_info("Status is RUNNABLE");
			break;
		case DESCHEDULED:
			log_info("Status is DESCHEDULED");
			break;
		case BLOCKED:
			log_info("Status is BLOCKED");
			break;
		case DEAD:
			log_info("Status is DEAD");
			break;
		case UNINITIALIZED:
			log_info("Status is UNINITIALIZED");
			break;
		default:
			log_info("Status is UNKNOWN");
			break;
	}
}

char *
status_str(status_t status)
{
	switch (status) {
		case RUNNING:
			return "RUNNING";
			break;
		case RUNNABLE:
			return "RUNNABLE";
			break;
		case DESCHEDULED:
			return "DESCHEDULED";
			break;
		case BLOCKED:
			return "BLOCKED";
			break;
		case DEAD:
			return "DEAD";
			break;
		case UNINITIALIZED:
			return "UNINITIALIZED";
			break;
		default:
			return "UNKNOWN";
			break;
	}
}

tcb_t *
get_next_run( void )
{
	tcb_t *tcb = Q_GET_FRONT(&runnable_q);
	if (!tcb) panic("DEADLOCK");
	Q_REMOVE(&runnable_q, tcb, scheduler_queue);

	assert(get_tcb_status(tcb) == RUNNABLE);
	return tcb;
}

void
add_to_run( tcb_t *tcb )
{
	tcb->status = RUNNABLE;
	Q_INSERT_TAIL(&runnable_q, tcb, scheduler_queue);
}

/** @brief Yield execution of current thread, storing it at
 *		   the runnable queue if store_status is RUNNABLE.
 *
 *  @pre scheduler must be initialized
 *	@param store_status Status which currently running thread will take
 *	@param tcb			Thread to yield to, NULL if any
 *	@param callback		Function to be called atomically with tcb of
 *						current thread. MUST BE SHORT
 *	@return 0 on success, negative value on error */
int

yield_execution( status_t store_status, tcb_t *tcb,
		void (*callback)(tcb_t *, void *), void *data )
{
	if (!scheduler_init) {
		panic("Attempting to call yield but scheduler is not initialized");
	}

	/* Validate store status */
	switch (store_status) {
		case RUNNING:
			panic("Trying to store thread with status RUNNING!");
			break;
		case RUNNABLE:
			break;
		case DESCHEDULED:
			break;
		case BLOCKED:
			break;
		case DEAD:
			break;
		case UNINITIALIZED:
			panic("Trying to store thread with status UNINITIALIZED!");
			break;
		default:
			panic("Trying to store thread with unknown status!");
			break;
	}
	disable_interrupts();

<<<<<<< HEAD
=======
	if (tcb && (get_tcb_status(tcb) != RUNNABLE)
		&& (get_tcb_status(tcb) != RUNNING)) {
		log_warn("Trying to yield_execution to non-runnable or running"
				 " thread with tid %d", tcb->tid);
		enable_interrupts();
		return -1;
	}

	/* Callback/Add self to end of queue */
	running_thread->status = store_status;
	if (store_status == RUNNABLE)
		add_to_run(running_thread);
	else if (callback)
		callback(running_thread, data);
>>>>>>> f47222cc

	/* Get tcb to swap to */
	if (!tcb)
		tcb = get_next_run();
<<<<<<< HEAD
	else {
		if (get_tcb_status(tcb) != RUNNABLE) {
			log_warn("Trying to yield_execution to non-runnable"
					 " thread with tid:%d, tid->status:%s",
					 tcb->tid, status_str(tcb->status));
			enable_interrupts();
			return -1;
		}

		/* Ensure this thread is no longer in the runnable queue */
		/* Some times the tcb is already not in the runnable queue.
		 * In the case for when a waiting thread
		 * is woken up and yielded to, on wakeup it is not currently in
		 * any scheduler queue and so we don't remove from scheduler queue */
		if (Q_IN_SOME_QUEUE(tcb, scheduler_queue))
			Q_REMOVE(&runnable_q, tcb, scheduler_queue);
	}
=======
	else
		/* Ensure this thread is no longer in the runnable queue */
		Q_REMOVE(&runnable_q, tcb, scheduler_queue);

>>>>>>> f47222cc

	/* Add self to queue / Callback if no error makes us return early */
	running_thread->status = store_status;
	if (store_status == RUNNABLE)
		add_to_run(running_thread);
	else if (callback)
		callback(running_thread, data);

	swap_running_thread(tcb);
	return 0;
}

/** @brief Gets tid of currently active thread.
 *
 *	@return Id of running thread */
int
get_running_tid( void )
{
	/* If running_thread is NULL, we have a single thread with tid 0. */
	if (!running_thread) {
		return 0;
	}
	return running_thread->tid;
}

/** @brief Gets currently active thread.
 *
 *	@return Running thread, NULL if no such thread */
tcb_t *
get_running_thread( void )
{
	return running_thread;
}

/** @brief Gets pointer to PCB that currently running thread belongs to
 *
 *  @return non-NULL pointer of owning task of currently running thread if
 *          currently running thread is non-NULL, NULL otherwise
 */
pcb_t *
get_running_task( void )
{
	if (!running_thread) {
		affirm(!scheduler_init);
		return NULL;
	} else {
		affirm(running_thread->owning_task);
		return running_thread->owning_task;
	}
}


/** @brief Initializes scheduler and registers its first thread.
 *
 *	@return 0 on success, -1 on error
 */
static int
init_scheduler( void )
{
	/* Initialize once and only once */
	affirm(!scheduler_init);

	Q_INIT_HEAD(&runnable_q);

	scheduler_init = 1;

	return 0;
}

static int
make_thread_runnable_helper( tcb_t *tcbp, int switch_safe )
{
	if (!tcbp)
		return -1;

	log("Making thread %d runnable", tcbp->tid);

	if (!scheduler_init) {
		init_scheduler();
		tcbp->status = RUNNING;
		running_thread = tcbp;
		return 0;
	}

	/* Add tcb to runnable queue, as any thread starts as runnable */
	disable_interrupts();

	if (tcbp->status == RUNNABLE || tcbp->status == RUNNING) {
		log_warn("Trying to make runnable thread %d runnable again", tcbp->tid);
		if (!switch_safe)
			enable_interrupts();
		return -1;
	}

	// TODO when will we add an UNINITIALIZED status tcbp to the queue?
	if (tcbp->status == UNINITIALIZED || switch_safe) {
		add_to_run(tcbp);
	} else {
		/* "Improve" preemptibility by immediately swapping to thread
		 * being made runnable. To avoid doing so for newly registered
		 * threads, only swap immediately if status != UNINITIALIZED. */
		add_to_run(running_thread);
		swap_running_thread(tcbp);
	}

	if (!switch_safe)
		enable_interrupts();

	return 0;
}

int
switch_safe_make_thread_runnable( tcb_t *tcbp )
{
	return make_thread_runnable_helper(tcbp, 1);
}

/** @brief Registers thread with scheduler. After this call,
 *		   the thread may be executed by the scheduler.
 *
 *	@param tid Id of thread to register
 *
 *	@return 0 on success, negative value on error */
/* TODO: Think of synchronization here*/
int
make_thread_runnable( tcb_t *tcbp )
{
	return make_thread_runnable_helper(tcbp, 0);
}

void
scheduler_on_tick( unsigned int num_ticks )
{
	if (!scheduler_init)
		return;

	if (num_ticks % WAIT_TICKS == 0) {
		disable_interrupts();
		add_to_run(running_thread);
		swap_running_thread(get_next_run());
	}
}

/* ------- HELPER FUNCTIONS -------- */

/** @brief Swaps the running thread to to_run.
 *
 *	@pre Interrupts disabled when called.
 *
 *	@param to_run Thread to run next
 *	@param store_at	Queue in which to store old thread in case store_status
 *					is blocked. For any other store status scheduler determines
 *					queue to store thread into.
 *	@param store_status	Status with which to store old thread.
 *	@return Void.
 */
static void
swap_running_thread( tcb_t *to_run )
{
	assert(to_run);
	affirm_msg(scheduler_init, "Scheduler has to be initialized before calling "
			   "swap_running_thread");

	/* TODO i think now this will never be true */
	/* No-op if we swap with ourselves */
	if (to_run->tid == running_thread->tid) {
		affirm(to_run->status == RUNNABLE);
		enable_interrupts();
		return;
	}

	tcb_t *running = running_thread;
	to_run->status = RUNNING;
	running_thread = to_run;

	/* Interrupts are enabled inside context switch, once it's safe to do so. */
	switch_threads(running, to_run);

	/* Nothing which must run should be placed after switch_threads as,
	 * when we context switch to a new thread for the first time, the stack
	 * will be setup for it to return directly to the call_fork asm wrapper. */
}

static void
switch_threads(tcb_t *running, tcb_t *to_run)
{
	assert(running && to_run);
	assert(to_run->tid != running->tid);

	/* Let thread know where to come back to on USER->KERN mode switch */
	set_esp0((uint32_t)to_run->kernel_stack_hi);

	context_switch((void **)&(running->kernel_esp), to_run->kernel_esp);
}

<|MERGE_RESOLUTION|>--- conflicted
+++ resolved
@@ -157,8 +157,6 @@
 	}
 	disable_interrupts();
 
-<<<<<<< HEAD
-=======
 	if (tcb && (get_tcb_status(tcb) != RUNNABLE)
 		&& (get_tcb_status(tcb) != RUNNING)) {
 		log_warn("Trying to yield_execution to non-runnable or running"
@@ -173,42 +171,19 @@
 		add_to_run(running_thread);
 	else if (callback)
 		callback(running_thread, data);
->>>>>>> f47222cc
 
 	/* Get tcb to swap to */
 	if (!tcb)
 		tcb = get_next_run();
-<<<<<<< HEAD
+
 	else {
-		if (get_tcb_status(tcb) != RUNNABLE) {
-			log_warn("Trying to yield_execution to non-runnable"
-					 " thread with tid:%d, tid->status:%s",
-					 tcb->tid, status_str(tcb->status));
-			enable_interrupts();
-			return -1;
-		}
-
 		/* Ensure this thread is no longer in the runnable queue */
-		/* Some times the tcb is already not in the runnable queue.
-		 * In the case for when a waiting thread
-		 * is woken up and yielded to, on wakeup it is not currently in
-		 * any scheduler queue and so we don't remove from scheduler queue */
+		/* In the case where a waiting thread is made runnable by a vanished
+		 * child task thread that wakes it up, the waiting thread's TCB
+		 * will not be in the runnable_q and so no removing is needed */
 		if (Q_IN_SOME_QUEUE(tcb, scheduler_queue))
 			Q_REMOVE(&runnable_q, tcb, scheduler_queue);
 	}
-=======
-	else
-		/* Ensure this thread is no longer in the runnable queue */
-		Q_REMOVE(&runnable_q, tcb, scheduler_queue);
-
->>>>>>> f47222cc
-
-	/* Add self to queue / Callback if no error makes us return early */
-	running_thread->status = store_status;
-	if (store_status == RUNNABLE)
-		add_to_run(running_thread);
-	else if (callback)
-		callback(running_thread, data);
 
 	swap_running_thread(tcb);
 	return 0;
