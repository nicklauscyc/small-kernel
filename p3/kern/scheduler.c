--- conflicted
+++ resolved
@@ -30,13 +30,8 @@
 static queue_t runnable_q;
 static tcb_t *running_thread = NULL; // Currently running thread
 
-<<<<<<< HEAD
-static void swap_running_thread( tcb_t *to_run, status_t store_status,
-		void (*callback)(tcb_t *, tcb_t *, void *), void *data );
-=======
 static void swap_running_thread( tcb_t *to_run );
 
->>>>>>> 07eacba5
 static void switch_threads(tcb_t *running, tcb_t *to_run);
 
 /** @brief Whether the scheduler is initialized
@@ -103,13 +98,9 @@
  *						current thread. MUST BE SHORT
  *	@return 0 on success, negative value on error */
 int
-<<<<<<< HEAD
-yield_execution( status_t store_status, int tid,
-		void (*callback)(tcb_t *, tcb_t *, void *), void *data )
-=======
+
 yield_execution( status_t store_status, tcb_t *tcb,
 		void (*callback)(tcb_t *, void *), void *data )
->>>>>>> 07eacba5
 {
 	if (!scheduler_init) {
 		log_warn("Attempting to call yield but scheduler is not initialized");
@@ -307,12 +298,7 @@
  *	@return Void.
  */
 static void
-<<<<<<< HEAD
-swap_running_thread( tcb_t *to_run, status_t store_status,
-		void (*callback)(tcb_t *, tcb_t *, void *), void *data )
-=======
 swap_running_thread( tcb_t *to_run )
->>>>>>> 07eacba5
 {
 	assert(to_run);
 	affirm_msg(scheduler_init, "Scheduler has to be initialized before calling "
@@ -326,30 +312,6 @@
 	}
 
 	tcb_t *running = running_thread;
-<<<<<<< HEAD
-	running->status = store_status;
-
-	/* Data structure for other statuses are managed by their own components,
-	 * scheduler is only responsible for managing runnable/running threads. */
-	/* If running thread is already in runnable queue, don't insert again */
-	if (store_status == RUNNABLE && !Q_IN_SOME_QUEUE(running, scheduler_queue))
-		Q_INSERT_TAIL(&runnable_q, running, scheduler_queue);
-	else if (callback) {
-		/* FIXME: What happens if the callback calls a yield_execution? */
-		callback(running, to_run, data);
-	}
-
-	/* FIXME when a thread calls _vanish() on itself, it needs to remain
-	 * RUNNING until it is done free-ing itself, which is called via
-	 * the callback set to free_tcb_callback, so we update running->status
-	 * to DEAD only after free_tcb_callback() has completed */
-
-
-	/* Update running thread after, since callback expects to be called by
-	 * original running thread. */
-=======
-
->>>>>>> 07eacba5
 	to_run->status = RUNNING;
 	running_thread = to_run;
 
