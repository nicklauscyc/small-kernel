/** @file fork.c
 *  @brief Contains fork interrupt handler and helper functions for
 *  	   installation
 *
 *
 */

#include <logger.h> /* log() */
#include <assert.h>
#include <x86/interrupt_defines.h> /* INT_CTL_PORT, INT_ACK_CURRENT */
#include <x86/cr.h> /* get_cr3() */
#include <common_kern.h> /* USER_MEM_START */
#include <malloc.h> /* smemalign() */
#include <string.h> /* memcpy() */
#include <page.h> /* PAGE_SIZE */
#include <task_manager.h>
#include <task_manager_internal.h>

#include <memory_manager.h> /* new_pd_from_parent, PAGE_ALIGNED() */
#include <simics.h>
#include <scheduler.h>
#include <x86/asm.h> /* outb() */

/* TODO: Fix abstraction */
#include <task_manager_internal.h>

// saves regs and returns new esp
void *save_child_regs(void *parent_kern_esp, void *child_kern_esp,
					  void *child_cr3 );

/** @brief Prints the parent and child stacks on call to fork()
 *
 *  @parent_tcb Parent's thread control block
 *  @child_tcb Child's thread control block
 *  @return Void.
 */
void
log_print_parent_and_child_stacks( tcb_t *parent_tcb, tcb_t *child_tcb )
{
	log("print parent stack");
	for (int i = 0; i < 32; ++i) {
		log("address:%p, value:0x%lx",
		(uint32_t *) get_kern_stack_hi(parent_tcb) - i,
		*((uint32_t *) get_kern_stack_hi(parent_tcb) - i));
	}
	log("print child stack");
	for (int i = 0; i < 32; ++i) {
		log("address:%p, value:0x%lx",
		(uint32_t *) get_kern_stack_hi(child_tcb) - i,
		*((uint32_t *) get_kern_stack_hi(child_tcb) - i));
	}
	log("result from get_running_tid():%d", get_running_tid());
}

/** @brief Fork task into two.
 *
 *  @return 0 for child thread, child tid for parent thread, -1 on error  */
int
fork( void )
{
	/* Acknowledge interrupt immediately */
    outb(INT_CTL_PORT, INT_ACK_CURRENT);
<<<<<<< HEAD


	/* Only allow forking of task that has 1 thread */
	tcb_t *parent_tcb = get_running_thread();
	affirm(parent_tcb);
	pcb_t *parent_pcb = get_running_task();
	affirm(parent_pcb);
=======

	/* Only allow forking of task that has 1 thread */
	tcb_t *parent_tcb = get_running_thread();
>>>>>>> 9a9005d7

	int num_threads = get_num_active_threads_in_owning_task(parent_tcb);

	if (num_threads > 1) {
		log_info("fork(): cannot fork when > 1 active thread in task");
		return -1;
	}
<<<<<<< HEAD
=======

>>>>>>> 9a9005d7
	assert(num_threads == 1);

	/* Get parent_pd in kernel memory, unaffected by paging */
	uint32_t cr3 = get_cr3();

	uint32_t *parent_pd = (uint32_t *) (cr3 & ~(PAGE_SIZE - 1));
	assert((uint32_t) parent_pd < USER_MEM_START);
<<<<<<< HEAD

=======
>>>>>>> 9a9005d7

	/* Create child_pd as a deep copy */
	uint32_t *child_pd = new_pd_from_parent((void *)parent_pd);

	log_info("fork(): "
			 "new child_pd at address:%p", child_pd);

	/* Create child pcb and tcb */
	uint32_t child_pid, child_tid;
	if (create_pcb(&child_pid, child_pd, parent_pcb) < 0) {
		log_info("fork(): unable to create child PCB");
		return -1;
	}
<<<<<<< HEAD

=======
>>>>>>> 9a9005d7

	if (create_tcb(child_pid, &child_tid) < 0) {
		log_info("fork(): unable to create child TCB");
		// TODO: delete page directory
		// TODO: delete_pcb of parent
		//

		return -1;
	}

	tcb_t *child_tcb;
	assert(child_tcb = find_tcb(child_tid));
	pcb_t *child_pcb = child_tcb->owning_task;

	set_task_name(child_pcb, parent_pcb->execname);
	register_if_init_task(child_pcb->execname, child_pcb->pid);


	/* Register this task with simics for better debugging */
#ifndef NDEBUG
        sim_reg_child(child_pd, parent_pd);
#endif

		uint32_t *child_kernel_esp_on_ctx_switch;
	uint32_t *parent_kern_stack_hi = get_kern_stack_hi(parent_tcb);
	uint32_t *child_kern_stack_hi = get_kern_stack_hi(child_tcb);

	child_kernel_esp_on_ctx_switch = save_child_regs(parent_kern_stack_hi,
	                                                 child_kern_stack_hi,
													 child_pd);
	/* Set child's kernel esp */
<<<<<<< HEAD
	affirm(child_kernel_esp_on_ctx_switch);
	set_kern_esp(child_tcb, child_kernel_esp_on_ctx_switch);

	/* If logging is set to debug, this will print stuff */
	log_print_parent_and_child_stacks(parent_tcb, child_tcb );

	/* No need for locking as only 1 active thread */
	Q_INSERT_TAIL(&(parent_pcb->active_child_tasks_list), child_pcb,
			              vanished_child_tasks_link);
	parent_pcb->num_active_child_tasks++;
=======
	set_kern_esp(child_tcb, child_kernel_esp_on_ctx_switch);

	/* Child inherits parent's software exception handler */
	child_tcb->swexn_arg		 = parent_tcb->swexn_arg;
	child_tcb->swexn_stack		 = parent_tcb->swexn_stack;
	child_tcb->swexn_handler	 = parent_tcb->swexn_handler;
	child_tcb->has_swexn_handler = parent_tcb->has_swexn_handler;

	/* If logging is set to debug, this will print stuff */
	log_print_parent_and_child_stacks(parent_tcb, child_tcb );
>>>>>>> 9a9005d7

    /* After setting up child stack and VM, register with scheduler */
    if (make_thread_runnable(child_tcb) < 0) {
		log_info("fork(): unable to make child thread runnable");
        return -1;
<<<<<<< HEAD
	}
=======
>>>>>>> 9a9005d7

    /* Only parent will return here */
    assert(get_running_tid() == get_tcb_tid(parent_tcb));

	return get_tcb_tid(child_tcb);
}



<|MERGE_RESOLUTION|>--- conflicted
+++ resolved
@@ -60,7 +60,6 @@
 {
 	/* Acknowledge interrupt immediately */
     outb(INT_CTL_PORT, INT_ACK_CURRENT);
-<<<<<<< HEAD
 
 
 	/* Only allow forking of task that has 1 thread */
@@ -68,11 +67,6 @@
 	affirm(parent_tcb);
 	pcb_t *parent_pcb = get_running_task();
 	affirm(parent_pcb);
-=======
-
-	/* Only allow forking of task that has 1 thread */
-	tcb_t *parent_tcb = get_running_thread();
->>>>>>> 9a9005d7
 
 	int num_threads = get_num_active_threads_in_owning_task(parent_tcb);
 
@@ -80,10 +74,6 @@
 		log_info("fork(): cannot fork when > 1 active thread in task");
 		return -1;
 	}
-<<<<<<< HEAD
-=======
-
->>>>>>> 9a9005d7
 	assert(num_threads == 1);
 
 	/* Get parent_pd in kernel memory, unaffected by paging */
@@ -91,10 +81,6 @@
 
 	uint32_t *parent_pd = (uint32_t *) (cr3 & ~(PAGE_SIZE - 1));
 	assert((uint32_t) parent_pd < USER_MEM_START);
-<<<<<<< HEAD
-
-=======
->>>>>>> 9a9005d7
 
 	/* Create child_pd as a deep copy */
 	uint32_t *child_pd = new_pd_from_parent((void *)parent_pd);
@@ -108,10 +94,6 @@
 		log_info("fork(): unable to create child PCB");
 		return -1;
 	}
-<<<<<<< HEAD
-
-=======
->>>>>>> 9a9005d7
 
 	if (create_tcb(child_pid, &child_tid) < 0) {
 		log_info("fork(): unable to create child TCB");
@@ -143,7 +125,6 @@
 	                                                 child_kern_stack_hi,
 													 child_pd);
 	/* Set child's kernel esp */
-<<<<<<< HEAD
 	affirm(child_kernel_esp_on_ctx_switch);
 	set_kern_esp(child_tcb, child_kernel_esp_on_ctx_switch);
 
@@ -154,8 +135,6 @@
 	Q_INSERT_TAIL(&(parent_pcb->active_child_tasks_list), child_pcb,
 			              vanished_child_tasks_link);
 	parent_pcb->num_active_child_tasks++;
-=======
-	set_kern_esp(child_tcb, child_kernel_esp_on_ctx_switch);
 
 	/* Child inherits parent's software exception handler */
 	child_tcb->swexn_arg		 = parent_tcb->swexn_arg;
@@ -163,18 +142,12 @@
 	child_tcb->swexn_handler	 = parent_tcb->swexn_handler;
 	child_tcb->has_swexn_handler = parent_tcb->has_swexn_handler;
 
-	/* If logging is set to debug, this will print stuff */
-	log_print_parent_and_child_stacks(parent_tcb, child_tcb );
->>>>>>> 9a9005d7
 
     /* After setting up child stack and VM, register with scheduler */
     if (make_thread_runnable(child_tcb) < 0) {
 		log_info("fork(): unable to make child thread runnable");
         return -1;
-<<<<<<< HEAD
 	}
-=======
->>>>>>> 9a9005d7
 
     /* Only parent will return here */
     assert(get_running_tid() == get_tcb_tid(parent_tcb));
