--- conflicted
+++ resolved
@@ -57,19 +57,14 @@
 int
 fork( void )
 {
-<<<<<<< HEAD
 	/* Acknowledge interrupt immediately */
     outb(INT_CTL_PORT, INT_ACK_CURRENT);
 
-=======
 	/* Only allow forking of task that has 1 thread */
 	int tid = get_running_tid();
 	tcb_t *parent_tcb = find_tcb(tid);
 	assert(parent_tcb);
 	int num_threads = get_num_threads_in_owning_task(parent_tcb);
-
-	/* Acknowledge interrupt */
-	outb(INT_CTL_PORT, INT_ACK_CURRENT);
 
 	/* Only fork if task has 1 thread */
 	log("Forking task with number of threads:%ld", num_threads);
@@ -79,7 +74,6 @@
 	assert(num_threads == 1);
 
 	/* Get parent_pd in kernel memory, unaffected by paging */
->>>>>>> 9e703a67
 	uint32_t cr3 = get_cr3();
 	uint32_t *parent_pd = (uint32_t *) (cr3 & ~(PAGE_SIZE - 1));
 	assert((uint32_t) parent_pd < USER_MEM_START);
@@ -109,17 +103,6 @@
     //sim_reg_process(pd, elf->e_fname);
 #endif
 
-<<<<<<< HEAD
-	// Duplicate parent kern stack in child kern stack
-	tcb_t *parent_tcb;
-	assert((parent_tcb = find_tcb(get_running_tid())) != NULL);
-
-	uint32_t *child_kernel_esp_on_ctx_switch;
-	child_kernel_esp_on_ctx_switch =
-        save_child_regs(parent_tcb->kernel_stack_hi,
-                        child_tcb->kernel_stack_hi);
-	child_tcb->kernel_esp = child_kernel_esp_on_ctx_switch;
-=======
 	uint32_t *child_kernel_esp_on_ctx_switch;
 	uint32_t *parent_kern_stack_hi = get_kern_stack_hi(parent_tcb);
 	uint32_t *child_kern_stack_hi = get_kern_stack_hi(child_tcb);
@@ -129,7 +112,6 @@
 	/* Set child's kernel esp */
 	affirm(child_kernel_esp_on_ctx_switch);
 	set_kern_esp(child_tcb, child_kernel_esp_on_ctx_switch);
->>>>>>> 9e703a67
 
 	/* If logging is set to debug, this will print stuff */
 	log_print_parent_and_child_stacks(parent_tcb, child_tcb );
