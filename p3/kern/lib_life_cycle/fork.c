/** @file fork.c
 *  @brief Contains fork interrupt handler and helper functions for
 *  	   installation
 *
 *
 */

#include <logger.h> /* log() */
#include <assert.h>
#include <x86/interrupt_defines.h> /* INT_CTL_PORT, INT_ACK_CURRENT */
#include <x86/cr.h> /* get_cr3() */
#include <common_kern.h> /* USER_MEM_START */
#include <malloc.h> /* smemalign() */
#include <string.h> /* memcpy() */
#include <page.h> /* PAGE_SIZE */
#include <task_manager.h>
#include <memory_manager.h> /* new_pd_from_parent, PAGE_ALIGNED() */
#include <simics.h>
#include <scheduler.h>
#include <x86/asm.h> /* outb() */

// saves regs and returns new esp
void *save_child_regs(void *parent_kern_esp, void *child_kern_esp,
					  void *child_cr3 );

/** @brief Prints the parent and child stacks on call to fork()
 *
 *  @parent_tcb Parent's thread control block
 *  @child_tcb Child's thread control block
 *  @return Void.
 */
void
log_print_parent_and_child_stacks( tcb_t *parent_tcb, tcb_t *child_tcb )
{
	log_info("print parent stack");
	for (int i = 0; i < 32; ++i) {
<<<<<<< HEAD
		log("address:%p, value:0x%lx",
		(uint32_t *) get_kern_stack_hi(parent_tcb) - i,
=======
		log_info("address:%p, value:0x%lx",
		(uint32_t *)get_kern_stack_hi(parent_tcb) - i,
>>>>>>> 247b2485
		*((uint32_t *) get_kern_stack_hi(parent_tcb) - i));
	}
	log_info("print child stack");
	for (int i = 0; i < 32; ++i) {
		log_info("address:%p, value:0x%lx",
		(uint32_t *) get_kern_stack_hi(child_tcb) - i,
		*((uint32_t *) get_kern_stack_hi(child_tcb) - i));
	}
	log_info("result from get_running_tid():%d", get_running_tid());
}

/** @brief Fork task into two.
 *
 *  @return 0 for child thread, child tid for parent thread, -1 on error  */
int
fork( void )
{
	//assert(is_valid_pd((void *)TABLE_ADDRESS(get_cr3())));

	/* Acknowledge interrupt immediately */
    outb(INT_CTL_PORT, INT_ACK_CURRENT);
	//assert(is_valid_pd((void *)TABLE_ADDRESS(get_cr3())));


	/* Only allow forking of task that has 1 thread */
	tcb_t *parent_tcb = get_running_thread();
	//assert(is_valid_pd((void *)TABLE_ADDRESS(get_cr3())));

	assert(parent_tcb);
	int num_threads = get_num_threads_in_owning_task(parent_tcb);
	log_info("fork(): "
			 "Forking task with number of threads:%ld", num_threads);

	if (num_threads > 1) {
		return -1;
	}
	//assert(is_valid_pd((void *)TABLE_ADDRESS(get_cr3())));

	assert(num_threads == 1);
	//affirm(is_valid_pd((void *)TABLE_ADDRESS(get_cr3())));

	/* Get parent_pd in kernel memory, unaffected by paging */
	uint32_t cr3 = get_cr3();
	//affirm(is_valid_pd((void *)TABLE_ADDRESS(get_cr3())));

	uint32_t *parent_pd = (uint32_t *) (cr3 & ~(PAGE_SIZE - 1));
	assert((uint32_t) parent_pd < USER_MEM_START);
	//affirm(is_valid_pd(parent_pd));


	/* Create child_pd as a deep copy */
	uint32_t *child_pd = new_pd_from_parent((void *)parent_pd);
	//affirm(is_valid_pd(parent_pd));
	//affirm(is_valid_pd(child_pd));

	//assert(PAGE_ALIGNED(child_pd));
	log_info("fork(): "
			 "new child_pd at address:%p", child_pd);

	/* Create child pcb and tcb */
	uint32_t child_pid, child_tid;
	if (create_pcb(&child_pid, child_pd) < 0) {
		// TODO: delete page directory
		return -1;
	}
	//affirm(is_valid_pd(parent_pd));
	//affirm(is_valid_pd(child_pd));


	if (create_tcb(child_pid, &child_tid) < 0) {
		// TODO: delete page directory
		// TODO: delete_pcb of parent
		return -1;
	}
	//affirm(is_valid_pd(parent_pd));
	//affirm(is_valid_pd(child_pd));

	tcb_t *child_tcb;
	assert(child_tcb = find_tcb(child_tid));

#ifndef NDEBUG
    /* Register this task with simics for better debugging */
    //sim_reg_child(child_pd, parent_pd);
#endif
	//affirm(is_valid_pd(parent_pd));
	//affirm(is_valid_pd(child_pd));


	uint32_t *child_kernel_esp_on_ctx_switch;
	uint32_t *parent_kern_stack_hi = get_kern_stack_hi(parent_tcb);
	uint32_t *child_kern_stack_hi = get_kern_stack_hi(child_tcb);

	child_kernel_esp_on_ctx_switch = save_child_regs(parent_kern_stack_hi,
	                                                 child_kern_stack_hi,
													 child_pd);
	//affirm(is_valid_pd(parent_pd));
	//affirm(is_valid_pd(child_pd));

	/* Set child's kernel esp */
	//affirm(child_kernel_esp_on_ctx_switch);
	set_kern_esp(child_tcb, child_kernel_esp_on_ctx_switch);
	//affirm(is_valid_pd(parent_pd));
	//affirm(is_valid_pd(child_pd));

	/* If logging is set to debug, this will print stuff */
	log_print_parent_and_child_stacks(parent_tcb, child_tcb );
	//affirm(is_valid_pd(parent_pd));
	//affirm(is_valid_pd(child_pd));

    /* After setting up child stack and VM, register with scheduler */
    if (make_thread_runnable(get_tcb_tid(child_tcb)) < 0)
        return -1;
	//affirm(is_valid_pd(parent_pd));
	//affirm(is_valid_pd(child_pd));

    /* Only parent will return here */
    assert(get_running_tid() == get_tcb_tid(parent_tcb));
	//affirm(is_valid_pd(parent_pd));
	//affirm(is_valid_pd(child_pd));

	return get_tcb_tid(child_tcb);
}



<|MERGE_RESOLUTION|>--- conflicted
+++ resolved
@@ -32,24 +32,19 @@
 void
 log_print_parent_and_child_stacks( tcb_t *parent_tcb, tcb_t *child_tcb )
 {
-	log_info("print parent stack");
+	log("print parent stack");
 	for (int i = 0; i < 32; ++i) {
-<<<<<<< HEAD
 		log("address:%p, value:0x%lx",
 		(uint32_t *) get_kern_stack_hi(parent_tcb) - i,
-=======
-		log_info("address:%p, value:0x%lx",
-		(uint32_t *)get_kern_stack_hi(parent_tcb) - i,
->>>>>>> 247b2485
 		*((uint32_t *) get_kern_stack_hi(parent_tcb) - i));
 	}
-	log_info("print child stack");
+	log("print child stack");
 	for (int i = 0; i < 32; ++i) {
-		log_info("address:%p, value:0x%lx",
+		log("address:%p, value:0x%lx",
 		(uint32_t *) get_kern_stack_hi(child_tcb) - i,
 		*((uint32_t *) get_kern_stack_hi(child_tcb) - i));
 	}
-	log_info("result from get_running_tid():%d", get_running_tid());
+	log("result from get_running_tid():%d", get_running_tid());
 }
 
 /** @brief Fork task into two.
