--- conflicted
+++ resolved
@@ -59,23 +59,11 @@
 
 	/* Only allow exec of task that has 1 thread */
 	tcb_t *tcb = get_running_thread();
-<<<<<<< HEAD
-	assert(tcb);
-
-	//assert(is_valid_pd(get_tcb_pd(get_running_thread())));
-
-	int num_threads = get_num_active_threads_in_owning_task(tcb);
-	//assert(is_valid_pd(get_tcb_pd(get_running_thread())));
-
-	log_warn("Exec() task with number of threads:%ld", num_threads);
-	//assert(is_valid_pd(get_tcb_pd(get_running_thread())));
-=======
 
 	assert(tcb);
-	int num_threads = get_num_threads_in_owning_task(tcb);
+	int num_threads = get_num_active_threads_in_owning_task(tcb);
 
 	log("Exec() task with number of threads:%ld", num_threads);
->>>>>>> 9a9005d7
 
 	if (num_threads > 1) {
 		MAGIC_BREAK;
