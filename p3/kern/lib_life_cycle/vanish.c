/** @file vanish.c
 *  @brief Implements vanish()
 *
 *  When implementing vanish(), there are a few natural choices for deciding
 *  when to clean up resources held by a thread's TCB.
 *
 *  The first choice is when the thread calls vanish, it cleans up after
 *  itself. However, this does not work since we are unable to free the thread's
 *  kernel execution stack before it context switches away to another thread.
 *
 *  The second choice is having the next thread clean up after the vanishing
 *  thread. However, it is fundamentally impossible to guarantee that the
 *  next thread was not in the middle of executing a function from the malloc
 *  family. If it is the case where the next thread was context switched away
 *  while executing say, smemalign() for example, when we context switch from
 *  the vanishing thread back to that thread, it can't first run another
 *  malloc family function such as sfree() or free() on the vanished thread's
 *  TCB since malloc family functions are not re-entrant.
 *  Even if we guard the malloc family functions with concurrency primitive(s),
 *  the same thread which is now waiting to run sfree() or free() cannot make
 *  progress on its original malloc family function either, and has now
 *  deadlocked itself.
 *
 *  The third feasible choice then is having the last thread of a task that
 *  calls vanish() clean up after all its sibling threads belonging to the
 *  same task. Although this operation is linear in the number of sibling
 *  threads, with the bankers method of determining amortized cost, we
 *  still run in amortized constant time since freeing each vanished sibling
 *  TCB has been "paid for" when that sibling called vanish() earlier.
 */
#include <x86/asm.h>   /* outb() */
#include <x86/interrupt_defines.h> /* INT_CTL_PORT, INT_ACK_CURRENT */
#include <logger.h>    /* log() */
#include <timer_driver.h>		/* get_total_ticks() */
#include <scheduler.h>			/* yield_execution() */
#include <task_manager_internal.h>
#include <lib_thread_management/hashmap.h>
#include <memory_manager.h> /* get_initial_pd() */
#include <x86/cr.h>		/* {get,set}_{cr0,cr3} */
#include <malloc.h> /* sfree() */

<<<<<<< HEAD
#include <scheduler.h> /* make_thread_runnable() */
void
free_sibling_tcb(pcb_t *owning_task, tcb_t *last_tcb)
{
	affirm(Q_GET_FRONT(&(owning_task->active_threads_list)) == NULL);
	affirm(Q_GET_TAIL(&(owning_task->active_threads_list)) == NULL);
	affirm(owning_task->num_active_threads == 0);

	/* Free TCBs of all sibling threads except for last_tcb */
	uint32_t removed = 0;
	tcb_t *curr = Q_GET_FRONT(&(owning_task->vanished_threads_list));
	while (curr && curr != last_tcb) {
		Q_REMOVE(&(owning_task->vanished_threads_list), curr, task_thread_link);
		free_tcb(curr);
		removed++;
	}
	/* The last TCB must be last_tcb */
	affirm(removed == owning_task->num_vanished_threads - 1);
	affirm(Q_GET_FRONT(&(owning_task->vanished_threads_list)) == last_tcb);
	affirm(Q_GET_TAIL(&(owning_task->vanished_threads_list)) == last_tcb);
}

=======
>>>>>>> 07eacba5
void
_vanish( void ) // int on_error )
{
<<<<<<< HEAD
	log_info("_vanish(): started executing _vanish()");

	// TODO _vanish on error (killed thread)

	/* Get TCB and PCB and obtain critical section */
	tcb_t *tcb = get_running_thread();
	pcb_t *owning_task = tcb->owning_task;

	/* Remove from PCB's list of threads and update PCB's thread count */
	mutex_lock(&(owning_task->set_status_vanish_wait_mux));
	if (owning_task->num_active_threads == 1) {
		affirm(Q_GET_FRONT(&(owning_task->active_threads_list)) == tcb);
	}
	Q_REMOVE(&(owning_task->active_threads_list), tcb, task_thread_link);
	(owning_task->num_active_threads)--;

	Q_INSERT_TAIL(&(owning_task->vanished_threads_list), tcb, task_thread_link);
	(owning_task->num_vanished_threads)++;

	affirm(owning_task->num_active_threads + owning_task->num_vanished_threads
	       == owning_task->total_threads);


	/* Not the last task, yield elsewhere */
	if (get_num_active_threads_in_owning_task(tcb) > 0) {
		log_info("_vanish(): not last task thread");
		mutex_unlock(&(owning_task->set_status_vanish_wait_mux));

		affirm(yield_execution(DEAD, -1, NULL, NULL) == 0);

	/* Last task thread contacts parent PCB */
	} else {
		log_info("_vanish(): last task thread");

		/* Free sibling threads TCB */
		free_sibling_tcb(owning_task, tcb);
		mutex_unlock(&(owning_task->set_status_vanish_wait_mux));

		/* Free page directory */
		uint32_t **initial_pd = get_initial_pd();
		affirm(initial_pd);
		uint32_t **current_pd = (uint32_t **) TABLE_ADDRESS(get_cr3());

		affirm(PAGE_ALIGNED(current_pd));
		affirm(PAGE_ALIGNED(owning_task->pd));
		affirm(PAGE_ALIGNED(initial_pd));

		affirm(current_pd == owning_task->pd);
		set_cr3((uint32_t) initial_pd);

		free_pd_memory(owning_task->pd);
		sfree(owning_task->pd, PAGE_SIZE);

		/* Set owning_task->pd to NULL to prevent future free-ing */
		owning_task->pd = NULL;

		/* TODO Tell all children tasks that their parent is init() now */

		/* Insert into parent PCB's list of vanished child tasks */
		pcb_t *parent_pcb = owning_task->parent_pcb;
		affirm(parent_pcb);

		mutex_lock(&(parent_pcb->set_status_vanish_wait_mux));

		/* Transfer from active_child_tasks_list to vanished_child_tasks_list */
		Q_REMOVE(&parent_pcb->active_child_tasks_list, owning_task,
		         vanished_child_tasks_link);
		parent_pcb->num_active_child_tasks--;

		Q_INSERT_TAIL(&(parent_pcb->vanished_child_tasks_list),
		              owning_task, vanished_child_tasks_link);
		parent_pcb->num_vanished_child_tasks++;

		/* Look at list of waiting parent threads, if non-empty, wake them up */
		int parent_tid = -1;
		tcb_t *waiting_tcb = Q_GET_FRONT(&(parent_pcb->waiting_threads_list));
		if (waiting_tcb) {
			parent_tid = get_tcb_tid(waiting_tcb);
			Q_REMOVE(&(parent_pcb->waiting_threads_list), waiting_tcb,
					 waiting_threads_link);
			parent_pcb->num_waiting_threads--;
		}
		mutex_unlock(&(parent_pcb->set_status_vanish_wait_mux));

		/* Yield to parent task's waiting thread */
		affirm(yield_execution(DEAD, parent_tid, NULL, NULL) == 0);
	}
=======
	affirm(yield_execution(DEAD, NULL, NULL, NULL) == 0);
>>>>>>> 07eacba5
}


void
vanish( void )
{
	/* Acknowledge interrupt immediately */
	outb(INT_CTL_PORT, INT_ACK_CURRENT);
	log_info("call vanish");
	_vanish();
}<|MERGE_RESOLUTION|>--- conflicted
+++ resolved
@@ -38,8 +38,6 @@
 #include <memory_manager.h> /* get_initial_pd() */
 #include <x86/cr.h>		/* {get,set}_{cr0,cr3} */
 #include <malloc.h> /* sfree() */
-
-<<<<<<< HEAD
 #include <scheduler.h> /* make_thread_runnable() */
 void
 free_sibling_tcb(pcb_t *owning_task, tcb_t *last_tcb)
@@ -62,12 +60,9 @@
 	affirm(Q_GET_TAIL(&(owning_task->vanished_threads_list)) == last_tcb);
 }
 
-=======
->>>>>>> 07eacba5
 void
 _vanish( void ) // int on_error )
 {
-<<<<<<< HEAD
 	log_info("_vanish(): started executing _vanish()");
 
 	// TODO _vanish on error (killed thread)
@@ -90,13 +85,12 @@
 	affirm(owning_task->num_active_threads + owning_task->num_vanished_threads
 	       == owning_task->total_threads);
 
-
 	/* Not the last task, yield elsewhere */
 	if (get_num_active_threads_in_owning_task(tcb) > 0) {
 		log_info("_vanish(): not last task thread");
 		mutex_unlock(&(owning_task->set_status_vanish_wait_mux));
 
-		affirm(yield_execution(DEAD, -1, NULL, NULL) == 0);
+		affirm(yield_execution(DEAD, NULL, NULL, NULL) == 0);
 
 	/* Last task thread contacts parent PCB */
 	} else {
@@ -142,10 +136,8 @@
 		parent_pcb->num_vanished_child_tasks++;
 
 		/* Look at list of waiting parent threads, if non-empty, wake them up */
-		int parent_tid = -1;
 		tcb_t *waiting_tcb = Q_GET_FRONT(&(parent_pcb->waiting_threads_list));
 		if (waiting_tcb) {
-			parent_tid = get_tcb_tid(waiting_tcb);
 			Q_REMOVE(&(parent_pcb->waiting_threads_list), waiting_tcb,
 					 waiting_threads_link);
 			parent_pcb->num_waiting_threads--;
@@ -153,11 +145,8 @@
 		mutex_unlock(&(parent_pcb->set_status_vanish_wait_mux));
 
 		/* Yield to parent task's waiting thread */
-		affirm(yield_execution(DEAD, parent_tid, NULL, NULL) == 0);
+		affirm(yield_execution(DEAD, waiting_tcb, NULL, NULL) == 0);
 	}
-=======
-	affirm(yield_execution(DEAD, NULL, NULL, NULL) == 0);
->>>>>>> 07eacba5
 }
 
 
