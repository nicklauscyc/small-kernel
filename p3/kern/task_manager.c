/** @brief Module for management of tasks.
 *	Includes context switch facilities. */

// TODO maybe a function such as is_legal_pcb, is_legal_tcb for invariant checks?
//
#include <task_manager.h>
#include <task_manager_internal.h>
#include <assert.h> /* affirm() */

#include <scheduler.h>	/* add_tcb_to_run_queue() */
#include <eflags.h>	/* get_eflags*/
#include <seg.h>	/* SEGSEL_... */
#include <stdint.h>	/* uint32_t, UINT32_MAX */
#include <stddef.h>	/* NULL */
#include <malloc.h>	/* malloc, smemalign, free, sfree */
#include <elf_410.h>	/* simple_elf_t */
#include <page.h>	/* PAGE_SIZE */
#include <cr.h>		/* set_esp0 */
#include <string.h>	/* memset */
#include <assert.h>	/* affirm, assert */
#include <simics.h>	/* sim_reg_process */
#include <logger.h>	/* log */
#include <iret_travel.h>	/* iret_travel */
#include <atomic_utils.h>	/* add_one_atomic */
#include <memory_manager.h> /* get_new_page_table, vm_enable_task */
#include <variable_queue.h> /* Q_INSERT_TAIL */
#include <lib_thread_management/hashmap.h>	/* map_* functions */
#include <lib_thread_management/mutex.h>	/* mutex_t */

#define ELF_IF (1 << 9);


static uint32_t get_unique_tid( void );
static uint32_t get_unique_pid( void );
static uint32_t get_user_eflags( void );

Q_NEW_HEAD(pcb_list_t, pcb);
static pcb_list_t pcb_list;

/* List of PCBs whose running task is init() */
Q_NEW_HEAD(init_pcb_list_t, pcb);
static init_pcb_list_t init_pcb_list;
static mutex_t init_pcb_list_mux;

static mutex_t pcb_list_mux;
static mutex_t tcb_map_mux;


/** @brief Next pid to be assigned. Only to be updated by get_unique_pid */
static uint32_t next_pid = 1;

/** @brief Next tid to be assigned. Only to be updated by get_unique_tid
 *
 *  This starts from 1 since an uninitialized tid is 0, so we know that
 *  for any pcb such that pcb->first_thread_tid = 0 we know that within
 *  a particular call to create_tcb() we are creating the first thread
 *  of a task
 */
static uint32_t next_tid = 1;

void *
get_tcb_pd(tcb_t *tcb)
{
	return tcb->owning_task->pd;
}

uint32_t
get_tcb_tid(tcb_t *tcb)
{
	return tcb->tid;
}

void
set_task_exit_status( int status )
{
	tcb_t *tcb = get_running_thread();
	affirm(tcb);
	affirm(tcb->owning_task);
	pcb_t *owning_task = tcb->owning_task;

	/* Atomically update exit status of owning task */
	mutex_lock(&owning_task->set_status_vanish_wait_mux);
	tcb->owning_task->exit_status = status;
	mutex_unlock(&owning_task->set_status_vanish_wait_mux);
}


/** @brief Initializes task manager's resources
 *
 *	 @return Void
 */
void
task_manager_init ( void )
{
	map_init();
	mutex_init(&pcb_list_mux);
	mutex_init(&init_pcb_list_mux);
	mutex_init(&tcb_map_mux);
	Q_INIT_HEAD(&pcb_list);
}

/** @brief Gets the status of a tcb
 *
 *  Needs to be guarded by synchronization from invoking function
 *
 *  @param tcb TCB from which to get status from
 *  @return Status of a thread i.e. RUNNING, RUNNABLE, DESCHEDULED, ...
 */
status_t
get_tcb_status( tcb_t *tcb )
{
	return tcb->status;
}

/** @brief Changes the page directory in the PCB to new_pd
 *
 *  @param new_pd New page directory pointer to change to
 *  @return the old page directory.
 */
void *
swap_task_pd( void *new_pd )
{
	assert(is_valid_pd(new_pd));

	/* Find PCB to swap its stored page directory */
	uint32_t pid = get_pid();
	pcb_t *pcb = find_pcb(pid);
	affirm(pcb);

	/* Swap page directories */
	void *old_pd = pcb->pd;
	pcb->pd = new_pd;

	/* Check and return the old page directory */
	affirm(is_valid_pd(old_pd));
	return old_pd;
}

/** @brief Creates a task
 *
 *	@param pid Pointer where task id for new task is stored
 *	@param tid Pointer where thread id for new thread is stored
 *	@param elf Elf header for use in allocating new task's memory
 *
 *	@return 0 on success, negative value on failure.
 * */
int
create_task( uint32_t *pid, uint32_t *tid, simple_elf_t *elf )
{
	if (!pid) return -1;
	if (!tid) return -1;
	// TODO: Think about preconditions for this.
	// Paging fine, how about making it a critical section?

	/* Allocates physical memory to a new page table and enables VM */
	/* Ensure alignment of page table directory */
	/* Create new task. Stack is defined here to be the last PAGE_SIZE bytes. */
	void *pd = new_pd_from_elf(elf, UINT32_MAX - USER_THREAD_STACK_SIZE + 1,
							   USER_THREAD_STACK_SIZE);
	if (!pd) {
		return -1;
	}

	if (create_pcb(pid, pd, NULL) < 0) {
		sfree(pd, PAGE_SIZE);
		return -1;
	}
	pcb_t *pcb = find_pcb(*pid);
	affirm(pcb);

	if (create_tcb(*pid, tid) < 0) {
		// TODO: Delete pcb, and return -1
		sfree(pd, PAGE_SIZE);
		return -1;
	}

	return 0;
}

/** NOTE: Not to be used in context-switch, only when running task
 *	for the first time
 *
 *	Enables virtual memory of task. Use this before transplanting data
 *	into task's memory.
 *	*/
int
activate_task_memory( uint32_t pid )
{
	/* Likely messing up direct mapping of kernel memory, and
	 * some instruction after task_prepare is being seen as invalid?*/
	pcb_t *pcb;
	if ((pcb = find_pcb(pid)) == NULL)
		return -1;

	/* Update the page directory and enable VM if necessary */
	vm_enable_task(pcb->pd);

	return 0;
}

/** NOTE: Not to be used in context-switch, only when running task
 *	for the first time
 *
 *	Should only ever be called once, and after task has been initialized
 *	after a call to new_task.
 *	The caller is supposed to install memory on the new task before
 *	calling this function. Stack pointer should be appropriately set
 *	if any arguments have been loaded on stack.
 *
 *	@param tid Id of thread to run
 *	@param esp Stack pointer
 *	@param entry_point First program instruction
 *
 *	@return Never returns.
 *	*/
void
task_set_active( uint32_t tid )
{
	tcb_t *tcb;
	affirm((tcb = find_tcb(tid)) != NULL);

	/* Let scheduler know it can now run this thread */
	/* Let scheduler know it can now run this thread if it doesn't know */
	/* TODO in a bit of a pickle because we need to call disable_interrupts()
	 * to check this?
	 */
	if (tcb->status == UNINITIALIZED) {
		make_thread_runnable(tcb);
	}
}

void
task_start( uint32_t tid, uint32_t esp, uint32_t entry_point )
{
	tcb_t *tcb;
	affirm((tcb = find_tcb(tid)) != NULL);

	/* Before going to user mode, update esp0, so we know where to go back to */
	set_esp0((uint32_t)tcb->kernel_stack_hi);

	/* We're currently going directly to entry point. In the future,
	 * however, we should go to some "receiver" function which appropriately
	 * sets user registers and segment selectors, and lastly RETs to
	 * the entry_point. */
	affirm(is_valid_pd((void *)TABLE_ADDRESS(get_cr3())));
	iret_travel(entry_point, SEGSEL_USER_CS, get_user_eflags(),
		esp, SEGSEL_USER_DS);

	/* NOTREACHED */
	panic("iret_travel should not return");
}

/** Looks for pcb with given pid.
 *
 *	@param pid Task id to look for
 *
 *	@return Pointer to pcb on success, NULL on failure */
pcb_t *
find_pcb( uint32_t pid )
{
	mutex_lock(&pcb_list_mux);
	pcb_t *res = Q_GET_FRONT(&pcb_list);
	while (res && res->pid != pid)
		res = Q_GET_NEXT(res, task_link);
	mutex_unlock(&pcb_list_mux);
	return res;
}

void
remove_pcb( pcb_t *pcbp )
{
	mutex_lock(&pcb_list_mux);
	Q_REMOVE(&pcb_list, pcbp, task_link);
	mutex_unlock(&pcb_list_mux);
}



/** Looks for tcb with given tid.
 *
 *	@param tid Thread id to look for
 *
 *	@return Pointer to tcb on success, NULL on failure */
tcb_t *
find_tcb( uint32_t tid )
{
	mutex_lock(&tcb_map_mux);
	tcb_t *res = (tcb_t *)map_get(tid);
	mutex_unlock(&tcb_map_mux);
	return res;
}

/** @brief Initializes new pcb, and corresponding tcb.
 *
 *	@param pid Pointer to where pid should be stored
 *	@param pd  Pointer to page directory for new task
 *	@return 0 on success, negative value on error
 */
int
create_pcb( uint32_t *pid, void *pd, pcb_t *parent_pcb)
{
	//mutex_init(&thread_list_mux); TODO: Enable this

	pcb_t *pcb = smalloc(sizeof(pcb_t));
	if (!pcb) {
		return -1;
	}
	if (mutex_init(&(pcb->set_status_vanish_wait_mux)) < 0) {
		return -1;
	}
	pcb->pd = pd;
	*pid = get_unique_pid();
	pcb->pid = *pid;
	pcb->exit_status = 0;

	/* Immediate child tasks that have all their threads vanished */
	Q_INIT_HEAD(&(pcb->vanished_child_tasks_list));
	pcb->num_vanished_child_tasks = 0;

	/* Immediate child tasks that have at least 1 active thread */
	Q_INIT_HEAD(&(pcb->active_child_tasks_list));
	pcb->num_active_child_tasks = 0;

	/* List of task threads waiting for child threads to vanish */
	Q_INIT_HEAD(&(pcb->waiting_threads_list));
	pcb->num_waiting_threads = 0;

	/* Set parent task PCB pointer if present */
	if (parent_pcb) {
		pcb->parent_pcb = parent_pcb;
		pcb->parent_pid = parent_pcb->pid;
	} else {
		pcb->parent_pcb = NULL;
		pcb->parent_pid = 0;
	}
	/* Link to later put this PCB on its parent's vanished_child_tasks_list */
	Q_INIT_ELEM(pcb, vanished_child_tasks_link);
	pcb->total_threads = 0;

	/* For putting into list of init task PCBs */
	Q_INIT_ELEM(pcb, init_pcb_link);

	/* Initialize task's active and vanished thread lists */
	Q_INIT_HEAD(&(pcb->active_threads_list));
	pcb->num_active_threads = 0;
	Q_INIT_HEAD(&(pcb->vanished_threads_list));
	pcb->num_vanished_threads = 0;
	pcb->first_thread_tid = 0;
	pcb->last_thread = NULL;

	/* Add to pcb linked list */
	mutex_lock(&pcb_list_mux);
	Q_INIT_ELEM(pcb, task_link);
	Q_INSERT_TAIL(&pcb_list, pcb, task_link);
	mutex_unlock(&pcb_list_mux);

	return 0;
}

/** @brief Initializes new tcb. Does not add thread to scheduler.
 *	   This should be done by whoever creates this thread.
 *
 *	@param pid Id of owning task
 *	@param tid Pointer to where id of new thread will be stored
 *	@return 0 on success, negative value on failure
 * */
int
create_tcb( uint32_t pid, uint32_t *tid )
{
	pcb_t *owning_task;
	if ((owning_task = find_pcb(pid)) == NULL) {
		log_info("create_tcb(): unable to find_pcb()");
		return -1;
	}

	tcb_t *tcb = smalloc(sizeof(tcb_t));
	if (!tcb) {
		log_info("create_tcb(): smalloc(sizeof(tcb_t)) returned NULL");
		return -1;
	}

	*tid = get_unique_tid();
	tcb->tid = *tid;

	tcb->status = UNINITIALIZED;
	tcb->owning_task = owning_task;

<<<<<<< HEAD
	tcb->collected_vanished_child = NULL;

	tcb->kernel_stack_lo = smalloc(KERNEL_THREAD_STACK_SIZE);

=======
	tcb->kernel_stack_lo = smalloc(PAGE_SIZE);
>>>>>>> 9a9005d7
	if (!tcb->kernel_stack_lo) {
		sfree(tcb, sizeof(tcb_t));
		log_info("create_tcb(): smalloc() kernel stack returned NULL");

		return -1;
	}
<<<<<<< HEAD
	/* Set a task's first thread's thread id */
	if (owning_task->first_thread_tid == 0) {
		owning_task->first_thread_tid = *tid;
	}
=======
>>>>>>> 9a9005d7

	/* TODO: Add mutex to pcb struct and lock it here.
	 *		 For now, this just checks that we're not
	 *		 adding a second thread to an existing task. */
	affirm(!Q_GET_FRONT(&owning_task->active_threads_list));

	/* Link for when this thread calls wait() */
	Q_INIT_ELEM(tcb, waiting_threads_link);

	/* Add to owning task's list of threads, increment num_active_threads not
	 * DEAD */
		Q_INIT_ELEM(tcb, scheduler_queue);
	Q_INIT_ELEM(tcb, tid2tcb_queue);



	Q_INIT_ELEM(tcb, task_thread_link);

	mutex_lock(&owning_task->set_status_vanish_wait_mux);
	Q_INSERT_TAIL(&(owning_task->active_threads_list), tcb, task_thread_link);
	++(owning_task->num_active_threads);
	++(owning_task->total_threads);

	/* Set first thread tid of pcb */
	if (owning_task->first_thread_tid == 0) {
		owning_task->first_thread_tid = *tid;
	}

	mutex_unlock(&owning_task->set_status_vanish_wait_mux);

	log("Inserting thread with tid %lu", tcb->tid);
	mutex_lock(&tcb_map_mux);
	map_insert(tcb);
	mutex_unlock(&tcb_map_mux);

	/* memset the whole thing, TODO delete this in future, only good for
	 * debugging when printing the whole stack
	 */
	memset(tcb->kernel_stack_lo, 0, KERNEL_THREAD_STACK_SIZE);

	log("create_tcb(): tcb->stack_lo:%p", tcb->kernel_stack_lo);
	tcb->kernel_esp = tcb->kernel_stack_lo;
	tcb->kernel_esp = (uint32_t *)(((uint32_t)tcb->kernel_esp) +
			  KERNEL_THREAD_STACK_SIZE - sizeof(uint32_t));
	tcb->kernel_stack_hi = tcb->kernel_esp;
	log("create_tcb(): tcb->kernel_stack_hi:%p", tcb->kernel_stack_hi);

	/* Set swexn info */
	tcb->has_swexn_handler = 0;
	tcb->swexn_handler = 0;
	tcb->swexn_stack = 0;
	tcb->swexn_arg = NULL;

	*(tcb->kernel_stack_hi) = 0xcafebabe;
	*(tcb->kernel_stack_lo) = 0xdeadbeef;

	return 0;
}

/** @brief Returns number of threads in the owning task
 *
 *	The return value cannot be zero. The moment a tcb_t is initialize it
 *	is immediately added to its owning_task's active_threads field, which is
 *	a list of threads owned by that task.
 *
 *	@param tcbp Pointer to tcb
 *	@return Number of threads in owning task
 */
int
get_num_active_threads_in_owning_task( tcb_t *tcbp )
{
	/* Argument checks */
	affirm_msg(tcbp, "Given tcb pointer cannot be NULL!");
	affirm_msg(tcbp->owning_task, "Tcb pointer to owning task cannot be NULL!");

	/* Check that we have a legal number of threads and return */
	uint32_t num_active_threads = tcbp->owning_task->num_active_threads;
	affirm_msg(num_active_threads >= 0,
	           "Owning task must have non-negative threads!");
	return num_active_threads;
}

/** @brief Gets the highest writable address of the kernel stack for thread
 *	   that corresponds to supplied TCB
 *
 *	Requires that tcbp is non-NULL, and that its kernel_stack_hi field is
 *	stack aligned.
 *
 *	@param tcbp Pointer to TCB
 *	@return Kernel stack highest writable address
 */
void *
get_kern_stack_hi( tcb_t *tcbp )
{
	/* Argument checks */
	affirm_msg(tcbp, "tcbp cannot be NULL!");

	/* Invariant checks to ensure returned value is legal */
	affirm_msg(tcbp->kernel_stack_hi, "tcbp->kernel_stack_hi cannot be NULL!");
	affirm_msg(STACK_ALIGNED(tcbp->kernel_stack_hi), "tcbp->kernel_stack_hi "
		   "must be stack aligned!");
	return tcbp->kernel_stack_hi;
}

void *
get_kern_stack_lo( tcb_t *tcbp )
{
	/* Argument checks */
	affirm_msg(tcbp, "tcbp cannot be NULL!");

	/* Invariant checks to ensure returned value is legal */
	affirm_msg(tcbp->kernel_stack_lo, "tcbp->kernel_stack_lo cannot be NULL!");
	affirm_msg(STACK_ALIGNED(tcbp->kernel_stack_lo), "tcbp->kernel_stack_lo "
		   "must be stack aligned!");
	return tcbp->kernel_stack_lo;
}

/** @brief Sets the kernel_esp field in supplied TCB
 *
 *	Requires that tcbp is non-NULL and that kernel_esp is stack aligned and also
 *	non-NULL
 *
 *	@param tcbp Pointer to TCB
 *	@param kernel_esp Kernel esp the next time this thread goes into kernel
 *	   mode either through a context switch or mode switch
 *	@return Void.
 */
void
set_kern_esp( tcb_t *tcbp, uint32_t *kernel_esp )
{
	/* Argument checks */
	affirm_msg(tcbp, "tcbp cannot be NULL!");
	affirm_msg(kernel_esp, "kernel_esp cannot be NULL!");
	affirm_msg(STACK_ALIGNED(kernel_esp), "kernel_esp must be stack aligned!");

	tcbp->kernel_esp = kernel_esp;
}

/* ------ HELPER FUNCTIONS ------ */

/** @brief Returns eflags with PL altered to 3 */
static uint32_t
get_user_eflags( void )
{
	uint32_t eflags = get_eflags();

	/* Any IOPL | EFL_IOPL_RING3 == EFL_IOPL_RING3 */
	eflags |= EFL_IOPL_RING0; /* Set privilege level to user */
	eflags |= EFL_RESV1;	  /* Maitain reserved as 1 */
	eflags &= ~(EFL_AC);	  /* Disable alignment-checking */
	eflags |= EFL_IF;		  /* Enable hardware interrupts */

	return eflags;
}

/** @brief Returns a unique pid. */
static uint32_t
get_unique_pid( void )
{
	return add_one_atomic(&next_pid);
}

/** @brief Returns a unique tid. */
static uint32_t
get_unique_tid( void )
{
	return add_one_atomic(&next_tid);
}

/** @brief Returns the pid of the currently running thread
 *
 *  @return Void.
 */
uint32_t
get_pid( void )
{
	/* Get TCB */
	tcb_t *tcb = get_running_thread();
	assert(tcb);

	/* Get PCB to get and return pid */
	pcb_t *pcb = tcb->owning_task;
	assert(pcb);
	uint32_t pid = pcb->pid;
	return pid;
}

/** @brief Frees a TCB and removes the TCB from tid2tcb hashmap list
 *
 *
 *  @pre TCB must not be in any list/queue except for the tid2tcb hashmap list
 *  @pre TCB must not be holding on to any vanished child taskss
 *  @pre TCB must be DEAD
 *
 *  @param tcb Pointer to TCB to be freed
 *  @return Void.
 */
void
free_tcb(tcb_t *tcb)
{
	log_warn("free_tcb(): cleaning up thread tid:%d", tcb->tid);

	affirm(tcb);
	affirm(!tcb->collected_vanished_child);
	affirm(tcb->status == DEAD);
	affirm(!(Q_IN_SOME_QUEUE(tcb, waiting_threads_link)));
	affirm(!(Q_IN_SOME_QUEUE(tcb, scheduler_queue)));
	affirm(!(Q_IN_SOME_QUEUE(tcb, tid2tcb_queue)));
	affirm(!(Q_IN_SOME_QUEUE(tcb, task_thread_link)));
	affirm(tcb->status == DEAD);


	/* free stack and structure memory */
	sfree(tcb->kernel_stack_lo, KERNEL_THREAD_STACK_SIZE);
	sfree(tcb, sizeof(tcb_t));

	log_info("free_tcb(): cleaned up thread tid:%d", tcb->tid);
}

void
free_pcb_but_not_pd(pcb_t *pcb)
{
	affirm(pcb);

	/* pd should already be freed and set to NULL */
	affirm(!pcb->pd);
	log_warn("free_pcb_but_not_pd(): cleaned up pcb->first_thread_tid:%d",
			 pcb->first_thread_tid);


	/* All lists should be empty */
	affirm(!Q_GET_FRONT(&pcb->vanished_child_tasks_list));

	//affirm(!Q_GET_FRONT(&pcb->active_child_tasks_list));
	if(Q_GET_FRONT(&pcb->active_child_tasks_list)) {
		MAGIC_BREAK;
	}

	affirm(!Q_GET_FRONT(&pcb->waiting_threads_list));


	/* Already removed from vanished_child_tasks_list */
	affirm(!Q_IN_SOME_QUEUE(pcb, vanished_child_tasks_link));
	affirm(!Q_GET_FRONT(&pcb->active_threads_list));

	/* Left to free the last task thread */
	affirm(Q_GET_FRONT(&pcb->vanished_threads_list) == pcb->last_thread);
	affirm(Q_GET_TAIL(&pcb->vanished_threads_list) == pcb->last_thread);
	affirm(pcb->last_thread);
	map_remove(pcb->last_thread->tid);
	free_tcb(pcb->last_thread);

	sfree(pcb, sizeof(pcb_t));
	log_info("free_pcb_but_not_pd(): complete cleaned up pcb->first_thread_tid:%d",
			 pcb->first_thread_tid);

}


/** @brief Checks if task indicated by given pid is running the 'init' task.
 *
 * 	The latest fork() or exec() which is 'init' will be the init task,
 * 	since 'init' can fork a child, and the child will run init while
 * 	the parent runs the shell
 *
 * 	FIXME: this is fragile because how do we know if the parent or child
 *  task after a fork runs shell while the other stays as init?
 *
 *  @pre pid must be pid of PCB running kern_stack_execname
 *  @pre kern_stack_execname must be validated
 */
void
register_if_init_task( char *execname, uint32_t pid )
{
	mutex_lock(&init_pcb_list_mux);
	int init_strlen = strlen("init");
	if ((execname[init_strlen] == '\0')
		&& (strncmp(execname, "init", init_strlen) == 0)) {

		pcb_t *pcb = find_pcb(pid);
		affirm(pcb);

		Q_INSERT_FRONT(&init_pcb_list, pcb, init_pcb_link);
	}
	/* Remove any non init pcb */
	pcb_t *curr = Q_GET_FRONT(&init_pcb_list);
	while (curr) {
		pcb_t *next = Q_GET_NEXT(curr, init_pcb_link);
		if (strcmp(curr->execname, "init") != 0) {
			Q_REMOVE(&init_pcb_list, curr, init_pcb_link);
		}
		curr = next;
	}
	mutex_unlock(&init_pcb_list_mux);

}

pcb_t *
get_init_pcbp( void )
{
	mutex_lock(&init_pcb_list_mux);

	pcb_t * init_pcbp = Q_GET_FRONT(&init_pcb_list);
	affirm(init_pcbp);
	affirm(strcmp(init_pcbp->execname, "init") == 0);

	mutex_unlock(&init_pcb_list_mux);

	return init_pcbp;
}


/** @brief sets the task name
 *
 *  @pre execname must be validated
 */
void
set_task_name( pcb_t *pcbp, char *execname )
{
	affirm(pcbp);
	affirm(execname);
	memset(pcbp->execname, 0, USER_STR_LEN);
	memcpy(pcbp->execname, execname, strlen(execname));
}<|MERGE_RESOLUTION|>--- conflicted
+++ resolved
@@ -385,27 +385,20 @@
 	tcb->status = UNINITIALIZED;
 	tcb->owning_task = owning_task;
 
-<<<<<<< HEAD
 	tcb->collected_vanished_child = NULL;
 
 	tcb->kernel_stack_lo = smalloc(KERNEL_THREAD_STACK_SIZE);
 
-=======
-	tcb->kernel_stack_lo = smalloc(PAGE_SIZE);
->>>>>>> 9a9005d7
 	if (!tcb->kernel_stack_lo) {
 		sfree(tcb, sizeof(tcb_t));
 		log_info("create_tcb(): smalloc() kernel stack returned NULL");
 
 		return -1;
 	}
-<<<<<<< HEAD
 	/* Set a task's first thread's thread id */
 	if (owning_task->first_thread_tid == 0) {
 		owning_task->first_thread_tid = *tid;
 	}
-=======
->>>>>>> 9a9005d7
 
 	/* TODO: Add mutex to pcb struct and lock it here.
 	 *		 For now, this just checks that we're not
