/** @brief Module for management of tasks.
 *	Includes context switch facilities. */

// TODO maybe a function such as is_legal_pcb, is_legal_tcb for invariant checks?
//
#include <task_manager.h>
#include <task_manager_internal.h>
#include <assert.h> /* affirm() */

#include <scheduler.h>	/* add_tcb_to_run_queue() */
#include <eflags.h>	/* get_eflags*/
#include <seg.h>	/* SEGSEL_... */
#include <stdint.h>	/* uint32_t, UINT32_MAX */
#include <stddef.h>	/* NULL */
#include <malloc.h>	/* malloc, smemalign, free, sfree */
#include <elf_410.h>	/* simple_elf_t */
#include <page.h>	/* PAGE_SIZE */
#include <cr.h>		/* set_esp0 */
#include <string.h>	/* memset */
#include <assert.h>	/* affirm, assert */
#include <simics.h>	/* sim_reg_process */
#include <logger.h>	/* log */
#include <iret_travel.h>	/* iret_travel */
#include <atomic_utils.h>	/* add_one_atomic */
#include <memory_manager.h> /* get_new_page_table, vm_enable_task */
#include <variable_queue.h> /* Q_INSERT_TAIL */
#include <lib_thread_management/hashmap.h>	/* map_* functions */
#include <lib_thread_management/mutex.h>	/* mutex_t */

#define ELF_IF (1 << 9);

static uint32_t get_unique_tid( void );
static uint32_t get_unique_pid( void );
static uint32_t get_user_eflags( void );

Q_NEW_HEAD(pcb_list_t, pcb);
static pcb_list_t pcb_list;


static mutex_t pcb_list_mux;
static mutex_t tcb_map_mux;

/** @brief Next pid to be assigned. Only to be updated by get_unique_pid */
static uint32_t next_pid = 1;

/** @brief Next tid to be assigned. Only to be updated by get_unique_tid
 *
 *  This starts from 1 since an uninitialized tid is 0, so we know that
 *  for any pcb such that pcb->first_thread_tid = 0 we know that within
 *  a particular call to create_tcb() we are creating the first thread
 *  of a task
 */
static uint32_t next_tid = 1;

void *
get_tcb_pd(tcb_t *tcb)
{
	return tcb->owning_task->pd;
}

uint32_t
get_tcb_tid(tcb_t *tcb)
{
	return tcb->tid;
}

void
set_task_exit_status( int status )
{
	tcb_t *tcb = get_running_thread();
	affirm(tcb);
	affirm(tcb->owning_task);
	pcb_t *owning_task = tcb->owning_task;

	/* Atomically update exit status of owning task */
	mutex_lock(&owning_task->set_status_vanish_wait_mux);
	tcb->owning_task->exit_status = status;
	mutex_unlock(&owning_task->set_status_vanish_wait_mux);
}


/** @brief Initializes task manager's resources
 *
 *	 @return Void
 */
void
task_manager_init ( void )
{
	map_init();
	mutex_init(&pcb_list_mux);
	mutex_init(&tcb_map_mux);
	Q_INIT_HEAD(&pcb_list);
}

/** @brief Gets the status of a tcb
 *
 *  Needs to be guarded by synchronization from invoking function
 *
 *  @param tcb TCB from which to get status from
 *  @return Status of a thread i.e. RUNNING, RUNNABLE, DESCHEDULED, ...
 */
status_t
get_tcb_status( tcb_t *tcb )
{
	return tcb->status;
}

/** @brief Changes the page directory in the PCB to new_pd
 *
 *  @param new_pd New page directory pointer to change to
 *  @return the old page directory.
 */
void *
swap_task_pd( void *new_pd )
{
	assert(is_valid_pd(new_pd));

	/* Find PCB to swap its stored page directory */
	uint32_t pid = get_pid();
	pcb_t *pcb = find_pcb(pid);
	affirm(pcb);

	/* Swap page directories */
	void *old_pd = pcb->pd;
	pcb->pd = new_pd;

	/* Check and return the old page directory */
	affirm(is_valid_pd(old_pd));
	return old_pd;
}

/** @brief Creates a task
 *
 *	@param pid Pointer where task id for new task is stored
 *	@param tid Pointer where thread id for new thread is stored
 *	@param elf Elf header for use in allocating new task's memory
 *
 *	@return 0 on success, negative value on failure.
 * */
int
create_task( uint32_t *pid, uint32_t *tid, simple_elf_t *elf )
{
	if (!pid) return -1;
	if (!tid) return -1;
	// TODO: Think about preconditions for this.
	// Paging fine, how about making it a critical section?

	/* Allocates physical memory to a new page table and enables VM */
	/* Ensure alignment of page table directory */
	/* Create new task. Stack is defined here to be the last PAGE_SIZE bytes. */
	void *pd = new_pd_from_elf(elf, UINT32_MAX - PAGE_SIZE + 1, PAGE_SIZE);
	if (!pd) {
		return -1;
	}

	if (create_pcb(pid, pd, NULL) < 0) {
		sfree(pd, PAGE_SIZE);
		return -1;
	}
	pcb_t *pcb = find_pcb(*pid);
	affirm(pcb);

	if (create_tcb(*pid, tid) < 0) {
		// TODO: Delete pcb, and return -1
		sfree(pd, PAGE_SIZE);
		return -1;
	}

	return 0;
}

/** NOTE: Not to be used in context-switch, only when running task
 *	for the first time
 *
 *	Enables virtual memory of task. Use this before transplanting data
 *	into task's memory.
 *	*/
int
activate_task_memory( uint32_t pid )
{
	/* Likely messing up direct mapping of kernel memory, and
	 * some instruction after task_prepare is being seen as invalid?*/
	pcb_t *pcb;
	if ((pcb = find_pcb(pid)) == NULL)
		return -1;

	/* Update the page directory and enable VM if necessary */
	vm_enable_task(pcb->pd);

	return 0;
}

/** NOTE: Not to be used in context-switch, only when running task
 *	for the first time
 *
 *	Should only ever be called once, and after task has been initialized
 *	after a call to new_task.
 *	The caller is supposed to install memory on the new task before
 *	calling this function. Stack pointer should be appropriately set
 *	if any arguments have been loaded on stack.
 *
 *	@param tid Id of thread to run
 *	@param esp Stack pointer
 *	@param entry_point First program instruction
 *
 *	@return Never returns.
 *	*/
void
task_set_active( uint32_t tid )
{
	tcb_t *tcb;
	affirm((tcb = find_tcb(tid)) != NULL);

	/* Let scheduler know it can now run this thread */
	/* Let scheduler know it can now run this thread if it doesn't know */
	/* TODO in a bit of a pickle because we need to call disable_interrupts()
	 * to check this?
	 */
	if (tcb->status == UNINITIALIZED) {
		make_thread_runnable(tcb);
	}
}

void
task_start( uint32_t tid, uint32_t esp, uint32_t entry_point )
{
	tcb_t *tcb;
	affirm((tcb = find_tcb(tid)) != NULL);

	/* Before going to user mode, update esp0, so we know where to go back to */
	set_esp0((uint32_t)tcb->kernel_stack_hi);

	/* We're currently going directly to entry point. In the future,
	 * however, we should go to some "receiver" function which appropriately
	 * sets user registers and segment selectors, and lastly RETs to
	 * the entry_point. */
	affirm(is_valid_pd((void *)TABLE_ADDRESS(get_cr3())));
	iret_travel(entry_point, SEGSEL_USER_CS, get_user_eflags(),
		esp, SEGSEL_USER_DS);

	/* NOTREACHED */
	panic("iret_travel should not return");
}

/** Looks for pcb with given pid.
 *
 *	@param pid Task id to look for
 *
 *	@return Pointer to pcb on success, NULL on failure */
pcb_t *
find_pcb( uint32_t pid )
{
	mutex_lock(&pcb_list_mux);
	pcb_t *res = Q_GET_FRONT(&pcb_list);
	while (res && res->pid != pid)
		res = Q_GET_NEXT(res, task_link);
	mutex_unlock(&pcb_list_mux);
	return res;
}

/** Looks for tcb with given tid.
 *
 *	@param tid Thread id to look for
 *
 *	@return Pointer to tcb on success, NULL on failure */
tcb_t *
find_tcb( uint32_t tid )
{
	mutex_lock(&tcb_map_mux);
	tcb_t *res = (tcb_t *)map_get(tid);
	mutex_unlock(&tcb_map_mux);
	return res;
}

/** @brief Initializes new pcb, and corresponding tcb.
 *
 *	@param pid Pointer to where pid should be stored
 *	@param pd  Pointer to page directory for new task
 *	@return 0 on success, negative value on error
 */
int
create_pcb( uint32_t *pid, void *pd, pcb_t *parent_pcb)
{
	//mutex_init(&thread_list_mux); TODO: Enable this

	pcb_t *pcb = smalloc(sizeof(pcb_t));
	if (!pcb) {
		return -1;
	}
	if (mutex_init(&(pcb->set_status_vanish_wait_mux)) < 0) {
		return -1;
	}
	pcb->pd = pd;
	*pid = get_unique_pid();
	pcb->pid = *pid;
	pcb->exit_status = 0;

	/* Immediate child tasks that have all their threads vanished */
	Q_INIT_HEAD(&(pcb->vanished_child_tasks_list));
	pcb->num_vanished_child_tasks = 0;

	/* Immediate child tasks that have at least 1 active thread */
	Q_INIT_HEAD(&(pcb->active_child_tasks_list));
	pcb->num_active_child_tasks = 0;

	/* List of task threads waiting for child threads to vanish */
	Q_INIT_HEAD(&(pcb->waiting_threads_list));
	pcb->num_waiting_threads = 0;

	/* Set parent task PCB pointer if present */
	if (parent_pcb) {
		pcb->parent_pcb = parent_pcb;
	} else {
		pcb->parent_pcb = NULL;
	}
	/* Link to later put this PCB on its parent's vanished_child_tasks_list */
	Q_INIT_ELEM(pcb, vanished_child_tasks_link);
	pcb->total_threads = 0;

	/* Initialize task's active and vanished thread lists */
	Q_INIT_HEAD(&(pcb->active_threads_list));
	pcb->num_active_threads = 0;
	Q_INIT_HEAD(&(pcb->vanished_threads_list));
	pcb->num_vanished_threads = 0;
	pcb->first_thread_tid = 0;

	/* Add to pcb linked list */
	mutex_lock(&pcb_list_mux);
	Q_INIT_ELEM(pcb, task_link);
	Q_INSERT_TAIL(&pcb_list, pcb, task_link);
	mutex_unlock(&pcb_list_mux);

	return 0;
}

/** @brief Initializes new tcb. Does not add thread to scheduler.
 *	   This should be done by whoever creates this thread.
 *
 *	@param pid Id of owning task
 *	@param tid Pointer to where id of new thread will be stored
 *	@return 0 on success, negative value on failure
 * */
int
create_tcb( uint32_t pid, uint32_t *tid )
{
	pcb_t *owning_task;
	if ((owning_task = find_pcb(pid)) == NULL) {
		log_info("create_tcb(): unable to find_pcb()");
		return -1;
	}

	tcb_t *tcb = smalloc(sizeof(tcb_t));
	if (!tcb) {
		log_info("create_tcb(): smalloc(sizeof(tcb_t)) returned NULL");
		return -1;
	}

	*tid = get_unique_tid();
	tcb->tid = *tid;

<<<<<<< HEAD
    /* If debug mode is set, we let each kernel stack be PAGE_SIZE of usable
     * memory, followed by PAGE_SIZE of unusable memory to prevent kernel
     * stacks from overlapping onto each other during execution.
     */
=======
	tcb->status = UNINITIALIZED;
	tcb->owning_task = owning_task;

//    /* If debug mode is set, we let each kernel stack be PAGE_SIZE of usable
//     * memory, followed by PAGE_SIZE of unusable memory to prevent kernel
//     * stacks from overlapping onto each other during execution.
//     */
>>>>>>> 07eacba5
//#ifdef DEBUG
//	tcb->kernel_stack_lo = smemalign(PAGE_SIZE, 2 * PAGE_SIZE);
//	if (!tcb->kernel_stack_lo) {
//		sfree(tcb, sizeof(tcb_t));
//		return -1;
//	}
//	uint32_t **parent_pd = owning_task->pd;
//    uint32_t pd_index = PD_INDEX(tcb->kernel_stack_lo);
//	uint32_t *parent_pt = (uint32_t *) TABLE_ADDRESS(parent_pd[pd_index]);
//    uint32_t pt_index = PT_INDEX(tcb->kernel_stack_lo);
//	parent_pt[pt_index] = 0x0;
//	tcb->kernel_stack_lo += PAGE_SIZE / sizeof(uint32_t);
//#else
<<<<<<< HEAD
	tcb->kernel_stack_lo = smalloc(KERNEL_THREAD_STACK_SIZE);
=======
	tcb->kernel_stack_lo = smalloc(PAGE_SIZE);
>>>>>>> 07eacba5
	if (!tcb->kernel_stack_lo) {
		sfree(tcb, sizeof(tcb_t));
		log_info("create_tcb(): smalloc() kernel stack returned NULL");

		return -1;
	}
//#endif
<<<<<<< HEAD

	tcb->status = UNINITIALIZED;

	/* Add to owning task's list of threads */
	tcb->owning_task = owning_task;
=======
>>>>>>> 07eacba5

	/* Set a task's first thread's thread id */
	if (owning_task->first_thread_tid == 0) {
		owning_task->first_thread_tid = *tid;
	}

	/* TODO: Add mutex to pcb struct and lock it here.
	 *		 For now, this just checks that we're not
	 *		 adding a second thread to an existing task. */
	affirm(!Q_GET_FRONT(&owning_task->active_threads_list));

	/* Link for when this thread calls wait() */
	Q_INIT_ELEM(tcb, waiting_threads_link);

	/* Add to owning task's list of threads, increment num_active_threads not DEAD */
		Q_INIT_ELEM(tcb, scheduler_queue);
	Q_INIT_ELEM(tcb, tid2tcb_queue);



	Q_INIT_ELEM(tcb, task_thread_link);

	mutex_lock(&owning_task->set_status_vanish_wait_mux);
	Q_INSERT_TAIL(&(owning_task->active_threads_list), tcb, task_thread_link);
	++(owning_task->num_active_threads);
	++(owning_task->total_threads);

	/* Set first thread tid of pcb */
	if (owning_task->first_thread_tid == 0) {
		owning_task->first_thread_tid = *tid;
	}

	mutex_unlock(&owning_task->set_status_vanish_wait_mux);

	log("Inserting thread with tid %lu", tcb->tid);
	mutex_lock(&tcb_map_mux);
	map_insert(tcb);
	mutex_unlock(&tcb_map_mux);

	/* memset the whole thing, TODO delete this in future, only good for
	 * debugging when printing the whole stack
	 */
	memset(tcb->kernel_stack_lo, 0, PAGE_SIZE);

	log("create_tcb(): tcb->stack_lo:%p", tcb->kernel_stack_lo);
	tcb->kernel_esp = tcb->kernel_stack_lo;
	tcb->kernel_esp = (uint32_t *)(((uint32_t)tcb->kernel_esp) +
			  PAGE_SIZE - sizeof(uint32_t));
	tcb->kernel_stack_hi = tcb->kernel_esp;
	log("create_tcb(): tcb->kernel_stack_hi:%p", tcb->kernel_stack_hi);


	*(tcb->kernel_stack_hi) = 0xcafebabe;
	*(tcb->kernel_stack_lo) = 0xdeadbeef;

<<<<<<< HEAD
=======
	/* FIXME: Delete this, just logging address for idle tcb */
	if (tcb->tid == 1) {
		log_warn("Idle thread at %p", tcb);
		MAGIC_BREAK;
	}
>>>>>>> 07eacba5

	return 0;
}

/** @brief Returns number of threads in the owning task
 *
 *	The return value cannot be zero. The moment a tcb_t is initialize it
 *	is immediately added to its owning_task's active_threads field, which is
 *	a list of threads owned by that task.
 *
 *	@param tcbp Pointer to tcb
 *	@return Number of threads in owning task
 */
int
get_num_active_threads_in_owning_task( tcb_t *tcbp )
{
	/* Argument checks */
	affirm_msg(tcbp, "Given tcb pointer cannot be NULL!");
	affirm_msg(tcbp->owning_task, "Tcb pointer to owning task cannot be NULL!");

	/* Check that we have a legal number of threads and return */
	uint32_t num_active_threads = tcbp->owning_task->num_active_threads;
	affirm_msg(num_active_threads >= 0, "Owning task must have non-negative threads!");
	return num_active_threads;
}

/** @brief Gets the highest writable address of the kernel stack for thread
 *	   that corresponds to supplied TCB
 *
 *	Requires that tcbp is non-NULL, and that its kernel_stack_hi field is
 *	stack aligned.
 *
 *	@param tcbp Pointer to TCB
 *	@return Kernel stack highest writable address
 */
void *
get_kern_stack_hi( tcb_t *tcbp )
{
	/* Argument checks */
	affirm_msg(tcbp, "tcbp cannot be NULL!");

	/* Invariant checks to ensure returned value is legal */
	affirm_msg(tcbp->kernel_stack_hi, "tcbp->kernel_stack_hi cannot be NULL!");
	affirm_msg(STACK_ALIGNED(tcbp->kernel_stack_hi), "tcbp->kernel_stack_hi "
		   "must be stack aligned!");
	return tcbp->kernel_stack_hi;
}

void *
get_kern_stack_lo( tcb_t *tcbp )
{
	/* Argument checks */
	affirm_msg(tcbp, "tcbp cannot be NULL!");

	/* Invariant checks to ensure returned value is legal */
	affirm_msg(tcbp->kernel_stack_lo, "tcbp->kernel_stack_lo cannot be NULL!");
	affirm_msg(STACK_ALIGNED(tcbp->kernel_stack_lo), "tcbp->kernel_stack_lo "
		   "must be stack aligned!");
	return tcbp->kernel_stack_lo;
}

/** @brief Sets the kernel_esp field in supplied TCB
 *
 *	Requires that tcbp is non-NULL and that kernel_esp is stack aligned and also
 *	non-NULL
 *
 *	@param tcbp Pointer to TCB
 *	@param kernel_esp Kernel esp the next time this thread goes into kernel
 *	   mode either through a context switch or mode switch
 *	@return Void.
 */
void
set_kern_esp( tcb_t *tcbp, uint32_t *kernel_esp )
{
	/* Argument checks */
	affirm_msg(tcbp, "tcbp cannot be NULL!");
	affirm_msg(kernel_esp, "kernel_esp cannot be NULL!");
	affirm_msg(STACK_ALIGNED(kernel_esp), "kernel_esp must be stack aligned!");

	tcbp->kernel_esp = kernel_esp;
}

/* ------ HELPER FUNCTIONS ------ */

/** @brief Returns eflags with PL altered to 3 */
static uint32_t
get_user_eflags( void )
{
	uint32_t eflags = get_eflags();

	/* Any IOPL | EFL_IOPL_RING3 == EFL_IOPL_RING3 */
	eflags |= EFL_IOPL_RING0; /* Set privilege level to user */
	eflags |= EFL_RESV1;	  /* Maitain reserved as 1 */
	eflags &= ~(EFL_AC);	  /* Disable alignment-checking */
	eflags |= EFL_IF;		  /* Enable hardware interrupts */

	return eflags;
}

/** @brief Returns a unique pid. */
static uint32_t
get_unique_pid( void )
{
	return add_one_atomic(&next_pid);
}

/** @brief Returns a unique tid. */
static uint32_t
get_unique_tid( void )
{
	return add_one_atomic(&next_tid);
}

/** @brief Returns the pid of the currently running thread
 *
 *  @return Void.
 */
uint32_t
get_pid( void )
{
	/* Get TCB */
	tcb_t *tcb = get_running_thread();
	assert(tcb);

	/* Get PCB to get and return pid */
	pcb_t *pcb = tcb->owning_task;
	assert(pcb);
	uint32_t pid = pcb->pid;
	return pid;
}

/** @brief Frees a TCB
 *
 *  @pre TCB must not be in any list/queue
 *  @param tcb Pointer to TCB to be freed
 *  @return Void.
 */
void
free_tcb(tcb_t *tcb)
{
	affirm(tcb);
	affirm(!(Q_IN_SOME_QUEUE(tcb, waiting_threads_link)));
	affirm(!(Q_IN_SOME_QUEUE(tcb, scheduler_queue)));
	affirm(!(Q_IN_SOME_QUEUE(tcb, tid2tcb_queue)));
	affirm(!(Q_IN_SOME_QUEUE(tcb, task_thread_link)));
	affirm(tcb->status == DEAD);

	log_warn("free_tcb(): cleaning up thread tid:%d", tcb->tid);

	/* remove tcb from hashmap and free memory */
	map_remove(tcb->tid);
	sfree(tcb->kernel_stack_lo, KERNEL_THREAD_STACK_SIZE);
	sfree(tcb, sizeof(tcb));

	log_warn("free_tcb(): cleaned up thread tid:%d", tcb->tid);

}

void
free_pcb_but_not_pd(pcb_t *pcb)
{
	/* pd should already be freed and set to NULL */
	affirm(!pcb->pd);
	log_warn("free_pcb_but_not_pd(): cleaned up pcb->first_thread_tid:%d",
			 pcb->first_thread_tid);

	return;
}





<|MERGE_RESOLUTION|>--- conflicted
+++ resolved
@@ -358,54 +358,17 @@
 	*tid = get_unique_tid();
 	tcb->tid = *tid;
 
-<<<<<<< HEAD
-    /* If debug mode is set, we let each kernel stack be PAGE_SIZE of usable
-     * memory, followed by PAGE_SIZE of unusable memory to prevent kernel
-     * stacks from overlapping onto each other during execution.
-     */
-=======
 	tcb->status = UNINITIALIZED;
 	tcb->owning_task = owning_task;
 
-//    /* If debug mode is set, we let each kernel stack be PAGE_SIZE of usable
-//     * memory, followed by PAGE_SIZE of unusable memory to prevent kernel
-//     * stacks from overlapping onto each other during execution.
-//     */
->>>>>>> 07eacba5
-//#ifdef DEBUG
-//	tcb->kernel_stack_lo = smemalign(PAGE_SIZE, 2 * PAGE_SIZE);
-//	if (!tcb->kernel_stack_lo) {
-//		sfree(tcb, sizeof(tcb_t));
-//		return -1;
-//	}
-//	uint32_t **parent_pd = owning_task->pd;
-//    uint32_t pd_index = PD_INDEX(tcb->kernel_stack_lo);
-//	uint32_t *parent_pt = (uint32_t *) TABLE_ADDRESS(parent_pd[pd_index]);
-//    uint32_t pt_index = PT_INDEX(tcb->kernel_stack_lo);
-//	parent_pt[pt_index] = 0x0;
-//	tcb->kernel_stack_lo += PAGE_SIZE / sizeof(uint32_t);
-//#else
-<<<<<<< HEAD
 	tcb->kernel_stack_lo = smalloc(KERNEL_THREAD_STACK_SIZE);
-=======
-	tcb->kernel_stack_lo = smalloc(PAGE_SIZE);
->>>>>>> 07eacba5
+
 	if (!tcb->kernel_stack_lo) {
 		sfree(tcb, sizeof(tcb_t));
 		log_info("create_tcb(): smalloc() kernel stack returned NULL");
 
 		return -1;
 	}
-//#endif
-<<<<<<< HEAD
-
-	tcb->status = UNINITIALIZED;
-
-	/* Add to owning task's list of threads */
-	tcb->owning_task = owning_task;
-=======
->>>>>>> 07eacba5
-
 	/* Set a task's first thread's thread id */
 	if (owning_task->first_thread_tid == 0) {
 		owning_task->first_thread_tid = *tid;
@@ -460,15 +423,6 @@
 	*(tcb->kernel_stack_hi) = 0xcafebabe;
 	*(tcb->kernel_stack_lo) = 0xdeadbeef;
 
-<<<<<<< HEAD
-=======
-	/* FIXME: Delete this, just logging address for idle tcb */
-	if (tcb->tid == 1) {
-		log_warn("Idle thread at %p", tcb);
-		MAGIC_BREAK;
-	}
->>>>>>> 07eacba5
-
 	return 0;
 }
 
