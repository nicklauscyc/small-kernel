--- conflicted
+++ resolved
@@ -67,7 +67,8 @@
  *  @param tid Id of thread to remove
  *  @return Pointer to removed value on exit,
  *          NULL on failure.
- * */
+ *
+ */
 tcb_t *
 map_remove(uint32_t tid)
 {
@@ -91,13 +92,8 @@
  *
  *  @param map Memory location in which to initialize
  *  @param num_buckets Number of buckets for this map
-<<<<<<< HEAD
- *
  *  @return Void
-=======
- *  @return 0 on success, -1 on failure
->>>>>>> 9e703a67
- *  */
+ */
 void
 map_init( void )
 {
