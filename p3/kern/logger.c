--- conflicted
+++ resolved
@@ -87,8 +87,6 @@
 			         "tid[%d]: UNRECOGNIZED priority:%d for vtprintf()",
 					 tid, priority);
 			sim_puts(str);
-<<<<<<< HEAD
-
 			return;
 	}
 	/* Print rest of output, and a little extra for CRITICAL priority */
@@ -100,16 +98,6 @@
 		printf("%s", str);
 	}
 
-=======
-			return;
-	}
-	/* Print rest of output, and a little extra for CRITICAL priority */
-	offset += vsnprintf(str + offset, sizeof(str) - offset - 1, format, args);
-	if (priority == CRITICAL_PRIORITY) {
-		snprintf(str + offset, sizeof(str) - offset - 1,
-		         "\nCrashing the kernel.");
-	}
->>>>>>> 3ca38a9d
 	sim_puts(str);
 	//TODO print on actual hardware
 
