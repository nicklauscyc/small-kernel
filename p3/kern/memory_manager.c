/** Virtual memory manager
 *
 * */

#include <memory_manager.h>
#include <stdint.h>     /* uint32_t */
#include <stddef.h>     /* NULL */
#include <malloc.h>     /* smemalign, sfree */
#include <elf_410.h>    /* simple_elf_t */
#include <assert.h>     /* assert, affirm */
#include <page.h>       /* PAGE_SIZE */
#include <x86/cr.h>     /* {get,set}_cr0 */
#include <string.h>     /* memset, memcpy */
#include <common_kern.h>/* USER_MEM_START */

#include <simics.h>     /* lprintf */

#define PAGING_FLAG (1 << 31)
#define WRITE_PROTECT_FLAG (1 << 16)

#define PAGE_DIRECTORY_INDEX 0xFFC00000
#define PAGE_TABLE_INDEX 0x003FF000
#define PAGE_OFFSET 0x00000FFF

#define PAGE_DIRECTORY_SHIFT 22
#define PAGE_TABLE_SHIFT 12

/* Get page directory or page table index from a logical/linear address. */
#define PD_INDEX(addr) \
    ((PAGE_DIRECTORY_INDEX & (addr)) >> PAGE_DIRECTORY_SHIFT)
#define PT_INDEX(addr) \
    ((PAGE_TABLE_INDEX & (addr)) >> PAGE_TABLE_SHIFT)

/* Flags for page directory and page table entries */
#define PRESENT_FLAG 1 << 0
#define RW_FLAG      1 << 1
#define US_FLAG      1 << 2
#define GLOBAL_FLAG  1 << 8

#define PE_USER_READABLE (PRESENT_FLAG | US_FLAG )
#define PE_USER_WRITABLE (PE_USER_READABLE | RW_FLAG)

/* Set global flag so TLB doesn't flush kernel entries */
#define PE_KERN_READABLE (PRESENT_FLAG | GLOBAL_FLAG | RW_FLAG)
#define PE_KERN_WRITABLE (PE_KERN_READABLE | RW_FLAG)
#define PE_UNMAPPED 0

/* FIXME: Temporary variable for enabling allocation of physical frames.
 *        Only to be used for user memory. Starts at USER_MEM_START, where
 *        the first phys frames are available. */
static uint32_t next_free_phys_frame;

/** Whether page is read only or also writable. */
typedef enum write_mode write_mode_t;
enum write_mode { READ_ONLY, READ_WRITE };

static int get_next_free_frame( uint32_t *frame );
static uint32_t num_free_frames( void );
static uint32_t *get_pte( uint32_t **pd, uint32_t virtual_address );
static void allocate_frame( uint32_t **pd,
        uint32_t virtual_address, write_mode_t write_mode );
static int allocate_region( void *pd, void *start,
        uint32_t len, write_mode_t write_mode );
static void enable_paging( void );
static void disable_paging( void );
static int valid_memory_regions( simple_elf_t *elf );

/** Initialize virtual memory. */
int
vm_init( void )
{
    next_free_phys_frame = USER_MEM_START;

    assert((next_free_phys_frame & (PAGE_SIZE - 1)) == 0);

    return 0;
}

/** Allocate memory for new task at given page table directory.
 *  Assumes page table directory is empty. Sets appropriate
 *  read/write permissions. To copy memory over, set the WP flag
 *  in the CR0 register to 0 - this will make it so that write
 *  protection is ignored by the paging mechanism.
 *
 *  Allocated pages are initialized to 0.
 *
 *  TODO: Implement ZFOD here. (Handler should probably be defined
 *  elsewhere, though)
 *  */
int
vm_task_new ( void *pd, simple_elf_t *elf,
        uint32_t stack_lo, uint32_t stack_len )
{
    affirm(pd);

    lprintf("Direct mapping kernel");

    /* Direct map all 16MB for kernel, setting correct permission bits */
    for (uint32_t addr = 0; addr < USER_MEM_START; addr += PAGE_SIZE) {
        uint32_t *pte = get_pte(pd, addr);
		if (!pte) return -1;
<<<<<<< HEAD
	        if (addr == 0) {
=======
	    if (addr == 0) {
>>>>>>> 2fded8e6
            *pte = addr | PE_UNMAPPED; /* Leave NULL unmapped. */
        } else {
            *pte = addr | PE_KERN_WRITABLE;
        }
    }

    /* Allocate regions with appropriate read/write permissions.
     * TODO: Free allocated regions if later allocation fails. */
    int i = 0;

    if (!valid_memory_regions(elf))
        return -1;

    lprintf("Allocating regions txt");
    i += allocate_region(pd, (void *)elf->e_txtstart, elf->e_txtlen, READ_ONLY);
    lprintf("Allocating regions data");
    i += allocate_region(pd, (void *)elf->e_datstart, elf->e_datlen, READ_WRITE);
    lprintf("Allocating regions rodata");
    i += allocate_region(pd, (void *)elf->e_rodatstart, elf->e_rodatlen, READ_ONLY);
    lprintf("Allocating regions bss");
    i += allocate_region(pd, (void *)elf->e_bssstart, elf->e_bsslen, READ_WRITE);
    lprintf("Allocating regions stack??");
    i += allocate_region(pd, (void *)stack_lo, stack_len, READ_WRITE);
    lprintf("Allocated all regions");

    return i;
}

/** @brief Sets new page table directory and enables paging. */
void
vm_enable_task( void *pd )
{
    lprintf("get_cr3");
    uint32_t cr3 = get_cr3();
    /* Unset top 20 bits where new page table will be stored.*/
    cr3 &= PAGE_SIZE - 1;
    cr3 |= (uint32_t)pd;

    lprintf("set_cr3");
    set_cr3(cr3);
    lprintf("done");

    lprintf("disable_paging");
    disable_paging(); /* FIXME: Remove, annoying compiler*/
    lprintf("enable_paging");
    enable_paging();
}

/** @brief Enables write_protect flag in cr0, allowing
 *  kernel to bypass VM's read-only protection. */
void
enable_write_protection( void )
{
	uint32_t current_cr0 = get_cr0();
	set_cr0(current_cr0 | WRITE_PROTECT_FLAG);
}

/** @brief Disables write_protect flag in cr0, stopping
 *  kernel from bypassing VM's read-only protection. */
void
disable_write_protection( void )
{
	uint32_t current_cr0 = get_cr0();
	set_cr0(current_cr0 & (~WRITE_PROTECT_FLAG));
}

/** Allocate new pages in a given process' virtual memory. */
int
vm_new_pages ( void *pd, void *base, int len )
{
    // TODO: Implement
    (void)pd;
    (void)base;
    (void)len;
    return -1;
}

/* ----- HELPER FUNCTIONS ----- */

/** Gets new page-aligned physical frame.
 *
 *  @arg frame Memory location in which to store new frame address
 *
 *  @return 0 on success, negative value on failure
 * */
static int
get_next_free_frame( uint32_t *frame )
{
    uint32_t free_frame = next_free_phys_frame;

    if (num_free_frames() == 0)
        return -1;

    next_free_phys_frame += PAGE_SIZE;

    assert((free_frame & (PAGE_SIZE - 1)) == 0);

    *frame = free_frame;
    return 0;
}

/** Gets number of remaining free physical frames. */
static uint32_t
num_free_frames( void )
{
    int remaining = machine_phys_frames() - (next_free_phys_frame / PAGE_SIZE);
    affirm(remaining >= 0); /* We should never allocate memory we don't have! */
    return (uint32_t)remaining;
}

/** Gets pointer to page table entry in a given page directory.
 *  Allocates page table if necessary. */
static uint32_t *
get_pte( uint32_t **pd, uint32_t virtual_address )
{
    affirm(pd);
    uint32_t pd_index = PD_INDEX(virtual_address);
    uint32_t pt_index = PT_INDEX(virtual_address);

	uint32_t *ptp = pd[pd_index];

    if (!((uint32_t)pd[pd_index] & PRESENT_FLAG)) {
        /* Allocate new page table, which must be page-aligned */
		ptp	= smemalign(PAGE_SIZE, PAGE_SIZE);
		if (!ptp) {
			return ptp;
		}
<<<<<<< HEAD
		assert(((uint32_t)ptp & 0x111) == 0);
        pd[pd_index] = ptp;
=======
		assert(((uint32_t)ptp & 0xfff) == 0);
        ptd[pd_index] = ptp;
>>>>>>> 2fded8e6

        /* Initialize all page table entries as non-present */
        memset(pd[pd_index], 0, PAGE_SIZE);

        /* Set all page directory entries as writable, determine
         * whether truly writable in page table entry. */
        pd[pd_index] = (uint32_t *)((uint32_t)pd[pd_index] | PE_USER_WRITABLE);
    }

    /* Clear out bottom 12 bits */
    ptp = (uint32_t *)((uint32_t)ptp & ~(PAGE_SIZE - 1));

	/* the entry address is different since we don't use the bits in the
	 * page table entry address
	 */
	return ptp + pt_index;
}

/** Allocate new frame at given virtual memory address.
 *  Allocates page tables on demand.
 *
 *  If memory location already had a frame, checks whether it's allocated with
 *  the same flags as this function would set.
 *  */
static void
allocate_frame( uint32_t **pd, uint32_t virtual_address, write_mode_t write_mode )
{
    affirm(pd);

<<<<<<< HEAD
    uint32_t *pte = get_pte(pd, virtual_address);
    affirm(((uint32_t)(*pte) & PRESENT_FLAG) == 0); /* Ensure unnalocated */
=======
    uint32_t *pte = get_pte(ptd, virtual_address);

    if ((*pte & PRESENT_FLAG) != 0) { /* if allocated */
        /* Ensure it's allocated with same flags. */
        if (write_mode == READ_WRITE)
            affirm((*pte & (PAGE_SIZE - 1)) == PE_USER_WRITABLE);
        else
            affirm((*pte & (PAGE_SIZE - 1)) == PE_USER_READABLE);

        return;
    }
>>>>>>> 2fded8e6

    uint32_t free_frame;
    affirm(get_next_free_frame(&free_frame) == 0);

    *pte = free_frame;

    /* FIXME: Hack for until we implement ZFOD. Do we even want to guarantee
     * zero-filled pages for the initially allocated regions? Seems like
     * .bss and new_pages are the only ones required to be zeroed out by spec.
     * Should we even be calling enable paging here??? */
    /* ATOMICALLY start */
    //disable_paging();
    //memset((void *)free_frame, 0, PAGE_SIZE);
    //enable_paging();
    /* ATOMICALLY end*/

    if (write_mode == READ_WRITE)
        *pte |= PE_USER_WRITABLE;
    else
        *pte |= PE_USER_READABLE;
}

/** Allocates a memory region in virtual memory.
 *
 *  If there aren't enough physical frames to satisfy allocation
 *  request, region is not allocated and function returns a negative
 *  value.
 *
 *  @arg pd    Pointer to page directory
 *  @arg start  Virtual memory addess for start of region to be allocated
 *  @arg len    Length of region to be allocated
 *  @arg write_mode 0 if read-only region, non-zero value if writable
 *
 *  @return 0 on success, negative value on failure.
 *  */
static int
allocate_region( void *pd, void *start, uint32_t len, write_mode_t write_mode )
{
    /* Ensure we have enough free frames to fulfill request */
    if (num_free_frames() < (len + PAGE_SIZE - 1) / PAGE_SIZE)
        return -1;

    /* FIXME: Do we have any guarantee memory regions are page aligned?
     *        They should be, to some extent. At the very least, 2 memory
     *        regions should not be intersect with the same page, as they
     *        could require distinct permissions. THis might not be the case
     *        for data and bss, though, as both are read-write sections. */

    uint32_t curr = (uint32_t)start;

    lprintf("Allocating region at %p, len %lu", (void *)start, len);

    /* Allocate 1 frame at a time. */
    while (curr < (uint32_t)start + len) {
<<<<<<< HEAD
        lprintf("Allocating frame at %lu", curr);
        allocate_frame((uint32_t **)pd, curr, write_mode);
=======
        allocate_frame((uint32_t **)ptd, curr, write_mode);
>>>>>>> 2fded8e6
        curr += PAGE_SIZE;
    }

    return 0;
}

static int
valid_memory_regions( simple_elf_t *elf )
{
    /* TODO:
     * - Check if memory regions intersect each other. If so, false.
     * - Check if memory regions intersect same page. If so and they
     *   have different read/write permissions, false.
     * - Othws, true
     *  */
    return 1;
}

/** @brief Enables paging mechanism. */
static void
enable_paging( void )
{
	uint32_t current_cr0 = get_cr0();
	set_cr0(current_cr0 | PAGING_FLAG);
}

/** @brief Disables paging mechanism. */
static void
disable_paging( void )
{
	uint32_t current_cr0 = get_cr0();
	set_cr0(current_cr0 & (~PAGING_FLAG));
}<|MERGE_RESOLUTION|>--- conflicted
+++ resolved
@@ -99,11 +99,7 @@
     for (uint32_t addr = 0; addr < USER_MEM_START; addr += PAGE_SIZE) {
         uint32_t *pte = get_pte(pd, addr);
 		if (!pte) return -1;
-<<<<<<< HEAD
-	        if (addr == 0) {
-=======
 	    if (addr == 0) {
->>>>>>> 2fded8e6
             *pte = addr | PE_UNMAPPED; /* Leave NULL unmapped. */
         } else {
             *pte = addr | PE_KERN_WRITABLE;
@@ -231,13 +227,8 @@
 		if (!ptp) {
 			return ptp;
 		}
-<<<<<<< HEAD
-		assert(((uint32_t)ptp & 0x111) == 0);
+		assert(((uint32_t)ptp & 0xfff) == 0);
         pd[pd_index] = ptp;
-=======
-		assert(((uint32_t)ptp & 0xfff) == 0);
-        ptd[pd_index] = ptp;
->>>>>>> 2fded8e6
 
         /* Initialize all page table entries as non-present */
         memset(pd[pd_index], 0, PAGE_SIZE);
@@ -267,11 +258,7 @@
 {
     affirm(pd);
 
-<<<<<<< HEAD
     uint32_t *pte = get_pte(pd, virtual_address);
-    affirm(((uint32_t)(*pte) & PRESENT_FLAG) == 0); /* Ensure unnalocated */
-=======
-    uint32_t *pte = get_pte(ptd, virtual_address);
 
     if ((*pte & PRESENT_FLAG) != 0) { /* if allocated */
         /* Ensure it's allocated with same flags. */
@@ -282,8 +269,6 @@
 
         return;
     }
->>>>>>> 2fded8e6
-
     uint32_t free_frame;
     affirm(get_next_free_frame(&free_frame) == 0);
 
@@ -337,12 +322,8 @@
 
     /* Allocate 1 frame at a time. */
     while (curr < (uint32_t)start + len) {
-<<<<<<< HEAD
         lprintf("Allocating frame at %lu", curr);
         allocate_frame((uint32_t **)pd, curr, write_mode);
-=======
-        allocate_frame((uint32_t **)ptd, curr, write_mode);
->>>>>>> 2fded8e6
         curr += PAGE_SIZE;
     }
 
