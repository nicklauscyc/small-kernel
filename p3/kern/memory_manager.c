--- conflicted
+++ resolved
@@ -38,6 +38,10 @@
 #define PAGE_DIRECTORY_SHIFT 22
 #define PAGE_TABLE_SHIFT 12
 
+#define TABLE_ENTRY_INVARIANT(TABLE_ENTRY)\
+	((((TABLE_ENTRY) != NULL) && (TABLE_ADDRESS(TABLE_ENTRY) != 0))\
+	|| ((TABLE_ENTRY) == NULL))
+
 /* Get page directory index from logical address */
 #define PD_INDEX(addr) \
 	((PAGE_DIRECTORY_INDEX & ((uint32_t)(addr))) >> PAGE_DIRECTORY_SHIFT)
@@ -69,20 +73,11 @@
 //static uint32_t system_zero_frame = USER_MEM_START;
 
 
-<<<<<<< HEAD
 static uint32_t *get_ptep( const uint32_t **pd, uint32_t virtual_address );
 static int allocate_frame( uint32_t **pd, uint32_t virtual_address,
                           write_mode_t write_mode );
 static int allocate_region( uint32_t **pd, void *start, uint32_t len,
                            write_mode_t write_mode );
-=======
-static void *get_new_pd( void );
-static uint32_t *get_ptep( uint32_t **pd, uint32_t virtual_address );
-static int allocate_frame( uint32_t **pd, uint32_t virtual_address,
-						  write_mode_t write_mode );
-static int allocate_region( void *pd, void *start, uint32_t len,
-						   write_mode_t write_mode );
->>>>>>> 52156c81
 static void enable_paging( void );
 static int valid_memory_regions( simple_elf_t *elf );
 static void vm_set_pd( void *pd );
@@ -91,11 +86,8 @@
 /* TODO do we need this? */
 uint32_t vm_address_from_index( uint32_t pd_index, uint32_t pt_index );
 static int is_valid_pt( uint32_t *pt, int pd_index );
-<<<<<<< HEAD
-void *allocate_new_pd( void );
+static void *allocate_new_pd( void );
 static int add_new_pt_to_pd( uint32_t **pd, uint32_t virtual_address );
-=======
->>>>>>> 52156c81
 
 /** @brief Returns pointer to page directory from cr3(), guarantees that pointer
  *		   is non-NULL and page aligned, and below USER_MEM_START
@@ -128,7 +120,7 @@
 	uint32_t **pd = get_pd();
 
 	//TODO a version of get_ptep that does not allocate the pagetable at l
-	uint32_t *ptep = get_ptep(pd, faulting_address);
+	uint32_t *ptep = get_ptep( (const uint32_t **) pd, faulting_address);
 
 	/* Page table entry cannot be NULL frame */
 	if (!ptep) {
@@ -154,7 +146,8 @@
 	/* Back up with actual frame */
 	// TODO version of allocate_frame that throws an error if already allocated
 	int res = allocate_frame(pd, faulting_address, READ_WRITE);
-	log("alloced physframe is 0x%08lx", *get_ptep(pd, faulting_address));
+	log("alloced physframe is 0x%08lx", *get_ptep((const uint32_t **) pd,
+	                                              faulting_address));
 	log("res:%d", res);
 	MAGIC_BREAK;
 	return res;
@@ -189,26 +182,30 @@
 void *
 new_pd_from_elf( simple_elf_t *elf, uint32_t stack_lo, uint32_t stack_len )
 {
-<<<<<<< HEAD
-	/* Allocate new pd that is zero filled */
-    uint32_t **pd = allocate_new_pd();
-=======
 	/* If not initialized, initialize vm */
 	if (!vm_init) {
 		init_vm();
 	}
-	/* Get a new pd that is zero filled */
-	void *pd = get_new_pd();
->>>>>>> 52156c81
+	/* Allocate new pd that is zero filled */
+    uint32_t **pd = allocate_new_pd();
 	if (!pd) {
+		log_warn("new_pd_from_elf(): "
+		         "unable to allocate new page directory.");
 		return NULL;
 	}
-<<<<<<< HEAD
     /* Direct map all 16MB for kernel, setting correct permission bits */
     for (uint32_t addr = 0; addr < USER_MEM_START; addr += PAGE_SIZE) {
 
+		/* This invariant must not break */
+		uint32_t pd_index = PD_INDEX(addr);
+		uint32_t *pd_entry = pd[pd_index];
+		affirm_msg(TABLE_ENTRY_INVARIANT(pd_entry),
+				   "new_pd_from_elf(): "
+				   "pd entry invariant broken for "
+				   "pd:%p pd_index:0x%08lx pd[pd_index]:%p",
+				   pd, pd_index, pd_entry);
+
 		/* Add new page table every time page directory entry is NULL */
-		uint32_t pd_index = PD_INDEX(addr);
 		if (pd[pd_index] == NULL) {
 
 			/* Since we are going in increasing virtual addresses, this holds */
@@ -223,16 +220,13 @@
 		}
 		/* Now get a pointer to the corresponding page table entry */
         uint32_t *ptep = get_ptep((const uint32_t **) pd, addr);
-=======
-	/* Direct map all 16MB for kernel, setting correct permission bits */
-	for (uint32_t addr = 0; addr < USER_MEM_START; addr += PAGE_SIZE) {
-		uint32_t *ptep = get_ptep(pd, addr);
->>>>>>> 52156c81
 
 		/* If NULL is returned, free all resources in page directory */
 		if (!ptep) {
 			free_pd_memory(pd);
 			sfree(pd, PAGE_SIZE);
+			log_warn("new_pd_from_elf(): "
+		             "unable to get page table entry pointer.");
 			return NULL;
 		}
 		/* Indicate page table entry permissions */
@@ -242,19 +236,11 @@
 			*ptep = addr | PE_KERN_WRITABLE; /* Can delete this?: PE_KERN_WRITABLE FIXME */
 		}
 		assert(*ptep < USER_MEM_START);
-<<<<<<< HEAD
     }
 	log("new_pd_from_elf(): direct map ended");
     /* Allocate regions with appropriate read/write permissions.
      * TODO: Free allocated regions if later allocation fails. */
     int i = 0;
-=======
-	}
-	log("new_pd_from_elf() direct map ended");
-	/* Allocate regions with appropriate read/write permissions.
-	 * TODO: Free allocated regions if later allocation fails. */
-	int i = 0;
->>>>>>> 52156c81
 
 	// TODO: implement valid_memory_regions
 	if (!valid_memory_regions(elf)) {
@@ -644,17 +630,10 @@
 
 /** @brief Allocate memory for a new page directory and zero all entries
  *
-<<<<<<< HEAD
  *  @return Pointer in kernel VM of page directory if successful, NULL otherwise
  */
-void *
+static void *
 allocate_new_pd( void )
-=======
- *	@return Pointer in kernel VM of page directory if successfule, 0 otherwise
- */
-static void *
-get_new_pd( void )
->>>>>>> 52156c81
 {
 	/* Allocate memory for a new page directory */
 	void *pd = smemalign(PAGE_SIZE, PAGE_SIZE);
@@ -753,13 +732,11 @@
 	uint32_t pd_index = PD_INDEX(virtual_address);
 	uint32_t pt_index = PT_INDEX(virtual_address);
 
-<<<<<<< HEAD
 	/* Page directory cannot have NULL entry at corresponding page table */
 	if (!pd[pd_index]) {
 		log_warn("get_ptep(): "
 		         "pd:%p, virtual_address:0x%08lx, pd[pd_index] cannot be "
 				 "NULL!", pd, virtual_address);
-		assert(0);
 		return NULL;
 	}
 	/* Page table must have correct flag bits set */
@@ -771,24 +748,6 @@
 	}
     /* Page table entry pointer zeroes out bottom 12 bits */
     uint32_t *ptep = (uint32_t *) TABLE_ADDRESS(pd[pd_index]);
-=======
-	/* If page table has not been allocated, allocate a new one */
-	if (!((uint32_t)pd[pd_index] & PRESENT_FLAG)) {
-		void *pt = get_new_pt();
-		if (!pt) {
-			return 0;
-		}
-		/* Page table should be valid */
-		assert(is_valid_pt(pt, pd_index));
-		pd[pd_index] = pt;
-
-		/* Set all page directory entries as writable, determine
-		 * whether truly writable in page table entry. */
-		pd[pd_index] = (uint32_t *)((uint32_t)pd[pd_index] | PE_USER_WRITABLE);
-	}
-	/* Page table entry pointer zeroes out bottom 12 bits */
-	uint32_t *ptep = (uint32_t *)((uint32_t)pd[pd_index] & ~(PAGE_SIZE - 1));
->>>>>>> 52156c81
 
 	/* Return pointer to appropriate index */
 	ptep += pt_index;
@@ -821,11 +780,7 @@
 		return -1;
 	}
 	/* Find page table entry corresponding to virtual address */
-<<<<<<< HEAD
 	uint32_t *ptep = get_ptep((const uint32_t **) pd, virtual_address);
-=======
-	uint32_t *ptep = get_ptep(pd, virtual_address);
->>>>>>> 52156c81
 	if (!ptep) {
 		return -1;
 	}
@@ -888,7 +843,7 @@
 		return -1;
 	}
 	/* Find page table entry corresponding to virtual address */
-	uint32_t *ptep = get_ptep(pd, virtual_address);
+	uint32_t *ptep = get_ptep((const uint32_t **) pd, virtual_address);
 	if (!ptep) {
 		log_warn("unable to get page table entry");
 		return -1;
@@ -919,7 +874,7 @@
 	affirm_msg(pd, "unallocate_zero_frame pd cannot be NULL!");
 
 	/* Find page table entry corresponding to virtual address */
-	uint32_t *ptep = get_ptep(pd, virtual_address);
+	uint32_t *ptep = get_ptep((const uint32_t **) pd, virtual_address);
 	affirm_msg(ptep, "unable to get page table entry");
 
 	uint32_t pt_entry = *ptep;
@@ -952,7 +907,6 @@
 static int
 allocate_region( uint32_t **pd, void *start, uint32_t len, write_mode_t write_mode )
 {
-<<<<<<< HEAD
     uint32_t pages_to_alloc = (len + PAGE_SIZE - 1) / PAGE_SIZE;
 
     /* Ensure we have enough free frames to fulfill request */
@@ -970,6 +924,9 @@
     for (int i = 0; i < pages_to_alloc; ++i) {
 		uint32_t virtual_address = u_start + PAGE_SIZE * i;
 		uint32_t pd_index = PD_INDEX(virtual_address);
+
+		affirm((pd[pd_index] != NULL && TABLE_ADDRESS(pd[pd_index]) != 0)
+		       || (pd[pd_index] == NULL));
 
 		/* Get a new page table every time page directory entry is NULL */
 		if (pd[pd_index] == NULL) {
@@ -981,25 +938,6 @@
 			}
 		}
         int res = allocate_frame((uint32_t **)pd, virtual_address,
-=======
-	log("allocate region start:%p", start);
-	uint32_t pages_to_alloc = (len + PAGE_SIZE - 1) / PAGE_SIZE;
-
-	/* Ensure we have enough free frames to fulfill request */
-	if (num_free_phys_frames() < pages_to_alloc) {
-		return -1;
-	}
-	/* FIXME: Do we have any guarantee memory regions are page aligned?
-	 *		  They should be, to some extent. At the very least, 2 memory
-	 *		  regions should not be intersect with the same page, as they
-	 *		  could require distinct permissions. THis might not be the case
-	 *		  for data and bss, though, as both are read-write sections. */
-	uint32_t u_start = (uint32_t)start;
-
-	/* Allocate 1 frame at a time. */
-	for (int i = 0; i < pages_to_alloc; ++i) {
-		int res = allocate_frame((uint32_t **)pd, u_start + PAGE_SIZE * i,
->>>>>>> 52156c81
 								 write_mode);
 		if (res < 0) {
 			// TODO CLEAN UP ALL PREVIOUSLY ALLOCATED PHYS FRAMES
