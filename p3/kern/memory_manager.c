--- conflicted
+++ resolved
@@ -98,7 +98,6 @@
 	/* get_pd() guarantees basic consistency for valid page directory */
 	uint32_t **pd = get_pd();
 
-	//TODO a version of get_ptep that does not allocate the pagetable at l
 	uint32_t *ptep = get_ptep( (const uint32_t **) pd, faulting_address);
 
 	/* Page table entry cannot be NULL frame */
@@ -131,13 +130,14 @@
 	// TODO version of allocate_frame that throws an error if already allocated
 	int res = allocate_frame(pd, faulting_address, READ_WRITE, sys_prog_flag);
 	if (res) {
-		log_warn("Failed to allocate frame inside zero_page_pf_handler");
+		log_warn("zero_page_pf_handler(): "
+		         "Failed to allocate frame inside zero_page_pf_handler");
 		return -1;
 	}
 
 	/* Flush TLB so we zero out the appropriate physical frame */
 	set_cr3(get_cr3());
-	lprintf("memsetting faulting_address %p, (table addr %p) to 0.",
+	log_info("memsetting faulting_address %p, (table addr %p) to 0.",
 			(void *)faulting_address,(void *)TABLE_ADDRESS(faulting_address));
 	memset((void *)TABLE_ADDRESS(faulting_address), 0, PAGE_SIZE);
 
@@ -906,16 +906,12 @@
 
 	/* pd is valid, so !ptep means must add new page table to page directory */
 	if (!ptep) {
-<<<<<<< HEAD
+		uint32_t pd_index = PD_INDEX(virtual_address);
+		affirm(pd[pd_index] == NULL);
 		add_new_pt_to_pd(pd, virtual_address);
 		log_info("allocate_user_zero_frame(): "
 		         "adding new pt to pd for virutal_address:0x%08lx",
 				 virtual_address);
-=======
-		log_info("allocate_user_zero_frame(): "
-				 "unable to get page table entry");
-		return -1;
->>>>>>> a2de1616
 	}
 	ptep = get_ptep((const uint32_t **) pd, virtual_address);
 	affirm(ptep);
@@ -924,11 +920,7 @@
 	/* If page table entry contains a non-NULL address */
 	if (TABLE_ADDRESS(pt_entry)) {
 		log_info("allocate_user_zero_frame(): "
-<<<<<<< HEAD
-		         "zero frame already allocated!");
-=======
 				 "zero frame already allocated!");
->>>>>>> a2de1616
 		return -1;
 	}
 	/* Allocate new physical frame */
