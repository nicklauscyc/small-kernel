--- conflicted
+++ resolved
@@ -156,14 +156,9 @@
     memcpy(esp, argv, argc * sizeof(char *)); /* Put argv on stack */
     esp--;
 
-<<<<<<< HEAD
-    *(esp--) = UINT32_MAX; /* Put stack_high on stack */
-    *(esp) = UINT32_MAX - PAGE_SIZE; /* Put stack_low on stack */
-=======
     lprintf("configure_stack: put stack_high and stack low on stack");
     *(esp--) = UINT32_MAX; /* Put stack_high on stack */
     *(esp) = UINT32_MAX - PAGE_SIZE - 1; /* Put stack_low on stack */
->>>>>>> 2fded8e6
 
     /* Functions expect esp to point to return address on entry.
      * Therefore we just point it to some garbage, since _main
