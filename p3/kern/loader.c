--- conflicted
+++ resolved
@@ -191,22 +191,13 @@
     if (elf_load_helper(&se_hdr, fname) == ELF_NOTELF)
         return -1;
 
-<<<<<<< HEAD
     uint32_t pid, tid;
     if (create_task(&pid, &tid, &se_hdr) < 0)
-=======
-    /* FIXME: Hard coded pid and tid for now */
-    if (create_new_task(0, 0, &se_hdr) < 0) {
->>>>>>> 8bac7d63
         return -1;
 	}
 
     /* Enable VM */
-<<<<<<< HEAD
     if (activate_task_memory(pid) < 0)
-=======
-    if (activate_task_memory(0) < 0) {
->>>>>>> 8bac7d63
         return -1;
 	}
     if (transplant_program_memory(&se_hdr) < 0)
