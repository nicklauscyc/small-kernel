/** @brief Header file with VM API. */

#ifndef _MEMORY_MANAGER_H
#define _MEMORY_MANAGER_H

#include <elf_410.h> /* simple_elf_t */
#include <stdint.h> /* uint32_t */

#define PAGE_DIRECTORY_INDEX 0xFFC00000
#define PAGE_TABLE_INDEX 0x003FF000

#define PAGE_DIRECTORY_SHIFT 22
#define PAGE_TABLE_SHIFT 12

/* Get page directory index from logical address */
#define PD_INDEX(addr) \
	((PAGE_DIRECTORY_INDEX & ((uint32_t)(addr))) >> PAGE_DIRECTORY_SHIFT)

/* Get page table index from logical address */
#define PT_INDEX(addr) \
	((PAGE_TABLE_INDEX & ((uint32_t)(addr))) >> PAGE_TABLE_SHIFT)

/* True if address if paged align, false otherwise */
#define PAGE_ALIGNED(address) ((((uint32_t) address) & (PAGE_SIZE - 1)) == 0)
#define USER_STR_LEN 256
#define NUM_USER_ARGS 16
#define TABLE_ADDRESS(PD_ENTRY) (((uint32_t) (PD_ENTRY)) & ~(PAGE_SIZE - 1))

#ifndef STACK_ALIGNED
#define STACK_ALIGNED(address) (((uint32_t) (address)) % 4 == 0)
#endif


void initialize_zero_frame( void );

/** Whether page is read only or also writable. */
typedef enum write_mode write_mode_t;
enum write_mode { READ_ONLY, READ_WRITE };

void *new_pd_from_elf( simple_elf_t *elf,
        uint32_t stack_lo, uint32_t stack_len );
void *new_pd_from_parent( void *parent_pd );
void vm_enable_task( void *ptd );
void enable_write_protection( void );
void disable_write_protection( void );
int vm_new_pages ( void *ptd, void *base, int len );

int is_valid_pt( uint32_t *pt, int pd_index );
int is_valid_pd( void *pd );

<<<<<<< HEAD
int is_user_pointer_allocated(  void *ptr );
=======

int is_user_pointer_allocated( void *ptr );
>>>>>>> 3ca38a9d

int is_valid_user_pointer( void *ptr, write_mode_t write_mode );
int is_valid_user_string( char *s, int max_len );
int is_valid_null_terminated_user_string( char *s, int max_len );
int is_valid_user_argvec( char *execname, char **argvec );
void free_pd_memory( void *pd );

int allocate_user_zero_frame( uint32_t **pd, uint32_t virtual_address,
							  uint32_t sys_prog_flag );
void unallocate_user_zero_frame( uint32_t **pd, uint32_t virtual_address);

void *get_pd( void );
int zero_page_pf_handler( uint32_t faulting_address );



#endif /* _MEMORY_MANAGER_H */<|MERGE_RESOLUTION|>--- conflicted
+++ resolved
@@ -48,12 +48,7 @@
 int is_valid_pt( uint32_t *pt, int pd_index );
 int is_valid_pd( void *pd );
 
-<<<<<<< HEAD
-int is_user_pointer_allocated(  void *ptr );
-=======
-
 int is_user_pointer_allocated( void *ptr );
->>>>>>> 3ca38a9d
 
 int is_valid_user_pointer( void *ptr, write_mode_t write_mode );
 int is_valid_user_string( char *s, int max_len );
