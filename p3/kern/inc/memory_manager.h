--- conflicted
+++ resolved
@@ -6,15 +6,11 @@
 #include <elf_410.h> /* simple_elf_t */
 #include <stdint.h> /* uint32_t */
 
-<<<<<<< HEAD
 void init_vm( void );
-=======
 /** Whether page is read only or also writable. */
 typedef enum write_mode write_mode_t;
 enum write_mode { READ_ONLY, READ_WRITE };
 
-int vm_init( void );
->>>>>>> ea9d96b1
 void *new_pd_from_elf( simple_elf_t *elf,
         uint32_t stack_lo, uint32_t stack_len );
 void *new_pd_from_parent( void *parent_pd );
@@ -23,16 +19,11 @@
 void disable_write_protection( void );
 int vm_new_pages ( void *ptd, void *base, int len );
 int is_valid_pd( void *pd );
-<<<<<<< HEAD
-int is_user_pointer_valid( void *ptr );
 int is_user_pointer_allocated( void *ptr );
 
-int is_valid_user_string( char *s );
-=======
 int is_valid_user_pointer( void *ptr, write_mode_t write_mode );
 int is_valid_user_string( char *s, int max_len );
 int is_valid_null_terminated_user_string( char *s, int max_len );
->>>>>>> ea9d96b1
 int is_valid_user_argvec( char *execname,  char **argvec );
 void free_pd_memory( void *pd );
 
