--- conflicted
+++ resolved
@@ -14,11 +14,8 @@
 void enable_write_protection( void );
 void disable_write_protection( void );
 int vm_new_pages ( void *ptd, void *base, int len );
-<<<<<<< HEAD
 int is_valid_pd( void *pd );
-=======
 int is_user_pointer_valid( void *ptr );
->>>>>>> 4385fbcf
 
 /* True if address if paged align, false otherwise */
 #define PAGE_ALIGNED(address) ((((uint32_t) address) & (PAGE_SIZE - 1)) == 0)
