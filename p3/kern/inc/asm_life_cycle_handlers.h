/** @file asm_life_cycle_handlers.h
 *  @brief Assembly wrapper to call life cycle syscall handlers
 *
 *  @author Nicklaus Choo (nchoo)
 */

#ifndef ASM_LIFE_CYCLE_HANDLERS_H_
#define ASM_LIFE_CYCLE_HANDLERS_H_

extern void call_fork( void );
<<<<<<< HEAD
extern void call_exec( void );
=======
extern void call_exec( char *execname, char **argvec );

#endif /* ASM_LIFE_CYCLE_HANDLERS_H_ */
>>>>>>> 16e0aa24
<|MERGE_RESOLUTION|>--- conflicted
+++ resolved
@@ -8,10 +8,6 @@
 #define ASM_LIFE_CYCLE_HANDLERS_H_
 
 extern void call_fork( void );
-<<<<<<< HEAD
 extern void call_exec( void );
-=======
-extern void call_exec( char *execname, char **argvec );
 
-#endif /* ASM_LIFE_CYCLE_HANDLERS_H_ */
->>>>>>> 16e0aa24
+#endif /* ASM_LIFE_CYCLE_HANDLERS_H_ */