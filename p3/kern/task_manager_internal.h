--- conflicted
+++ resolved
@@ -142,12 +142,8 @@
 	                           /* that is stack aligned */
 
 
-<<<<<<< HEAD
-
 	/* Info for syscalls */
-=======
 	/* When this thread should be woken up (if it is sleeping) */
->>>>>>> f47222cc
 	uint32_t sleep_expiry_date;
 
 	/* Handler and stack for software exceptions. NULL if not registered */
