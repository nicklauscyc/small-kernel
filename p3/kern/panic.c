--- conflicted
+++ resolved
@@ -36,11 +36,8 @@
 
 #include <stdarg.h> /* va_list(), va_end() */
 #include <logger.h> /* log_crit() */
-<<<<<<< HEAD
-#include <asm.h>
-=======
+#include <asm.h>	/* disable interrupts */
 
->>>>>>> 3ca38a9d
 /** @brief This function is called by the assert() macro defined in assert.h;
  *         it's also a nice simple general-purpose panic function. Ceases
  *         execution of all running threads.
@@ -61,10 +58,7 @@
 	log_crit(fmt, args);
 	va_end(args);
 
-<<<<<<< HEAD
 	disable_interrupts();
-=======
->>>>>>> 3ca38a9d
 	while (1) {
 		continue;
 	}
